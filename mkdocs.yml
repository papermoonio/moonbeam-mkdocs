'site_name': 'Moonbeam Docs'
'site_url': 'https://docs.moonbeam.network/'
'home_url': 'https://moonbeam.network/'
'site_dir': '/var/www/moonbeam-docs-static'
'docs_dir': 'moonbeam-docs'
'copyright': '© 2023 Moonbeam Foundation. All Rights Reserved.'
'extra_javascript':
  - 'js/connectMetaMask.js'
  - 'js/errorModal.js'
  - 'js/networkModal.js'
  - 'js/handleLanguageChange.js'
  - 'js/fixCreatedDate.js'
  - 'js/externalLinkModal.js'
'extra_css':
  - '/assets/stylesheets/moonbeam.css'
  - '/assets/stylesheets/termynal.css'
'theme':
  'name': 'material'
  'custom_dir': 'material-overrides'
  'favicon': '/assets/images/Moonbeam-Favicon-50.webp'
  'logo': '/assets/images/moonbeam-logo.webp'
  'font':
    'text': 'Open Sans'
  'features':
    - 'navigation.tabs'
    - 'navigation.tabs.sticky'
    - 'navigation.sections'
    - 'navigation.indexes'
    - 'navigation.instant'
    - 'navigation.prune'
    - 'content.code.copy'
'markdown_extensions':
  - 'codehilite'
  - 'meta'
  - 'toc':
      'permalink': !!bool 'true'
      'title': 'Sections'
  - 'admonition'
  - 'pymdownx.snippets':
      'base_path': 'moonbeam-docs/.snippets'
  - 'pymdownx.emoji':
      'emoji_index': !!python/name:material.extensions.emoji.twemoji
      'emoji_generator': !!python/name:material.extensions.emoji.to_svg
      'options':
        'custom_icons':
          - 'material-overrides/.icons'
  - 'pymdownx.tabbed':
      'alternate_style': !!bool 'true'
  - 'pymdownx.superfences'
  - 'pymdownx.details'
  - 'attr_list'
'validation':
  'absolute_links': 'ignore'
  'unrecognized_links': 'ignore'
'exclude_docs': 'README.md'
'plugins':
    - 'search'
    - 'awesome-pages'
    - 'git-revision-date-localized':
        'exclude':
          - '.snippets/*'
        'enabled': !ENV [ENABLED_GIT_REVISION_DATE, True]
        'enable_creation_date': !!bool 'true'
<<<<<<< HEAD
    - 'privacy'
=======
    - 'minify':
        'minify_html': !!bool 'true'
        'minify_js': !!bool 'true'
        'minify_css': !!bool 'true'
        'js_files':
            - 'js/connectMetaMask.js'
            - 'js/errorModal.js'
            - 'js/networkModal.js'
            - 'js/handleLanguageChange.js'
            - 'js/fixCreatedDate.js'
            - 'js/externalLinkModal.js'
            - 'js/initKapaWidget.js'
        'css_files': 
            - '/assets/stylesheets/termynal.css'
            - '/assets/stylesheets/moonbeam.css'
>>>>>>> a7866063
    - 'redirects':
          'redirect_maps':
              'builders/build/canonical-contracts/precompiles/eth-mainnet.md': 'builders/pallets-precompiles/precompiles/eth-mainnet.md'
              'builders/build/eth-api/dev-env/truffle.md': 'builders/build/eth-api/dev-env/index.md'
              'builders/get-started/moonbase.md': 'builders/get-started/networks/moonbase.md'
              'builders/get-started/moonriver.md': 'builders/get-started/networks/moonriver.md'
              'builders/get-started/moonbeam.md': 'builders/get-started/networks/moonbeam.md'
              'builders/get-started/networks/layer2/bobabeam.md': 'builders/get-started/networks/index.md'
              'builders/interact/hardhat.md': 'builders/build/eth-api/dev-env/hardhat.md'
              'builders/interoperability/xcm/xc20/xtokens.md': 'builders/interoperability/xcm/xc20/send-xc20s/index.md'
              'builders/interoperability/xcm/fees.md': 'builders/interoperability/xcm/core-concepts/weights-fees.md'
              'builders/interoperability/xcm/remote-evm-calls.md': 'builders/interoperability/xcm/remote-execution/remote-evm-calls.md'
              'builders/interoperability/xcm/xc20/mintable-xc20.md': 'builders/interoperability/xcm/xc20/overview.md'
              'builders/interoperability/xcm/xcm-transactor.md': 'builders/interoperability/xcm/remote-execution/substrate-calls/index.md'
              'builders/interoperability/xcm/xc-integration.md': 'builders/interoperability/xcm/xc-registration/index.md'
              'builders/pallets-precompiles/precompiles/xcm-utils.md': 'builders/interoperability/xcm/xcm-utils.md'
              'builders/xcm/fees.md': 'builders/interoperability/xcm/core-concepts/weights-fees.md'
              'builders/xcm/xc20/index.md': 'builders/interoperability/xcm/xc20/index.md'
              'builders/xcm/xc20/overview.md': 'builders/interoperability/xcm/xc20/overview.md'
              'builders/xcm/xc20/xtokens.md': 'builders/interoperability/xcm/xc20/send-xc20s/index.md'
              'builders/xcm/xcm-sdk/xcm-sdk.md': 'builders/interoperability/xcm/xcm-sdk/v1/xcm-sdk.md'
              'builders/xcm/xcm-transactor.md': 'builders/interoperability/xcm/remote-execution/substrate-calls/index.md'
              'builders/xcm/xc-integration.md': 'builders/interoperability/xcm/xc-registration/index.md'
              'getting-started/using-metamask.md': 'tokens/connect/metamask.md'
              'getting-started/using-remix.md': 'builders/build/eth-api/dev-env/remix.md'
              'getting-started/using-truffle.md': 'builders/build/eth-api/dev-env/index.md'
              'getting-started/local-node/deploy-contract.md': 'builders/build/eth-api/libraries/index.md'
              'getting-started/local-node/using-remix.md': 'builders/build/eth-api/dev-env/remix.md'
              'getting-started/local-node/web3-transaction.md': 'builders/build/eth-api/libraries/web3py.md'
              'getting-started/moonriver/integrate-metamask.md': 'builders/get-started/networks/moonriver.md'
              'getting-started/testnet/faucet.md': 'builders/get-started/networks/moonbase.md'
              'getting-started/testnet/metamask.md': 'tokens/connect/metamask.md'
              'getting-started/testnet/precompiles.md': 'builders/pallets-precompiles/precompiles/index.md'
              'getting-started/testnet/pubsub.md': 'builders/build/eth-api/pubsub.md'
              'integrations/openzeppelin/overview.md': 'builders/build/eth-api/dev-env/openzeppelin/overview.md'
              'learn/platform/roadmap.md': 'index.md'
              'learn/unified-accounts.md': 'learn/features/unified-accounts.md'
              'networks/moonriver.md': 'learn/platform/networks/moonriver.md'
              'node-operators/networks/full-node.md': 'node-operators/networks/run-a-node/overview.md'
              'tutorials/eth-api/truffle-start-to-end.md': 'tutorials/eth-api/get-started.index.md'
    - 'macros':
          'include_yaml':
              - 'moonbeam-docs/variables.yml'
'extra':
  'social':
    - 'icon': 'fontawesome/brands/discord'
      'link': 'https://discord.gg/PfpUATX'
      'name': 'Discord'
    - 'icon': 'moonbeam/element'
      'link': 'https://app.element.io/#/room/#moonbeam:matrix.org'
      'name': 'Element (Riot)'
    - 'icon': 'fontawesome/brands/telegram'
      'link': 'https://t.me/Moonbeam_Official'
      'name': 'Telegram'
    - 'icon': 'fontawesome/brands/twitter'
      'link': 'https://twitter.com/MoonbeamNetwork'
      'name': 'Twitter'
    - 'icon': 'fontawesome/brands/youtube'
      'link': 'https://www.youtube.com/c/MoonbeamNetwork'
      'name': 'YouTube'
    - 'icon': 'fontawesome/brands/github'
      'link': 'https://github.com/moonbeam-foundation/moonbeam'
      'name': 'GitHub'
  'analytics':
    'provider': 'google'
    'property': 'G-5ZBERCXWC3'
    'feedback':
      'title': 'Was this page helpful?'
      'ratings':
        - 'icon': 'material/thumb-up'
          'label': 'Yes'
          'name': 'This page was helpful'
          'data': 1
          'note': >-
            Thanks for your feedback!
        - 'icon': 'material/thumb-down'
          'label': 'No'
          'name': 'This page could be improved'
          'data': 0
          'note': >-
            Thanks for your feedback! Help us improve this page by submitting
            <a href="https://github.com/moonbeam-foundation/moonbeam-docs/issues/new/?title=[Feedback]+{title}+-+{url}" target="_blank" rel="noopener">additional feedback</a>.<|MERGE_RESOLUTION|>--- conflicted
+++ resolved
@@ -61,9 +61,7 @@
           - '.snippets/*'
         'enabled': !ENV [ENABLED_GIT_REVISION_DATE, True]
         'enable_creation_date': !!bool 'true'
-<<<<<<< HEAD
     - 'privacy'
-=======
     - 'minify':
         'minify_html': !!bool 'true'
         'minify_js': !!bool 'true'
@@ -79,7 +77,6 @@
         'css_files': 
             - '/assets/stylesheets/termynal.css'
             - '/assets/stylesheets/moonbeam.css'
->>>>>>> a7866063
     - 'redirects':
           'redirect_maps':
               'builders/build/canonical-contracts/precompiles/eth-mainnet.md': 'builders/pallets-precompiles/precompiles/eth-mainnet.md'
