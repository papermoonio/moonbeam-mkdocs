--- conflicted
+++ resolved
@@ -1,4 +1,3 @@
-<<<<<<< HEAD
 site_name: Moonbeam Docs
 site_url: https://docs.moonbeam.network/
 home_url: https://moonbeam.network/
@@ -18,10 +17,10 @@
 theme:
   name: material
   custom_dir: material-overrides
-  favicon: /assets/images/Moonbeam-Favicon-50.webp
-  logo: /assets/images/moonbeam-logo.webp
+  favicon: /assets/images/favicon.webp
+  logo: /assets/images/logo.webp
   font:
-    text: Open Sans
+    text: Banana Grotesk
   features:
     - navigation.tabs
     - navigation.tabs.sticky
@@ -85,32 +84,35 @@
         builders/build/eth-api/dev-env/truffle.md: builders/build/eth-api/dev-env/index.md
         builders/build/eth-api/pubsub.md: builders/json-rpc/pubsub.md
         builders/build/moonbeam-custom-api.md: builders/json-rpc/moonbeam-custom-api.md
+        builders/get-started/eth-compare/index.md: learn/core-concepts/index.md
         builders/get-started/eth-compare/balances.md: learn/core-concepts/balances.md
         builders/get-started/eth-compare/consensus-finality.md: learn/core-concepts/consensus-finality.md
-        builders/get-started/eth-compare/index.md: learn/core-concepts/index.md
         builders/get-started/eth-compare/rpc-support.md: builders/json-rpc/eth-rpc.md
         builders/get-started/eth-compare/security.md: learn/core-concepts/security.md
         builders/get-started/eth-compare/transfers-api.md: learn/core-concepts/transfers-api.md
         builders/get-started/eth-compare/tx-fees.md: learn/core-concepts/tx-fees.md
         builders/get-started/moonbase.md: builders/get-started/networks/moonbase.md
+        builders/get-started/moonriver.md: builders/get-started/networks/moonriver.md
         builders/get-started/moonbeam.md: builders/get-started/networks/moonbeam.md
-        builders/get-started/moonriver.md: builders/get-started/networks/moonriver.md
         builders/get-started/networks/layer2/bobabeam.md: builders/get-started/networks/index.md
         builders/interact/hardhat.md: builders/build/eth-api/dev-env/hardhat.md
+        builders/interoperability/xcm/xc20/xtokens.md: builders/interoperability/xcm/xc20/send-xc20s/index.md
         builders/interoperability/xcm/fees.md: builders/interoperability/xcm/core-concepts/weights-fees.md
         builders/interoperability/xcm/remote-evm-calls.md: builders/interoperability/xcm/remote-execution/remote-evm-calls.md
+        builders/interoperability/xcm/xc20/mintable-xc20.md: builders/interoperability/xcm/xc20/overview.md
+        builders/interoperability/xcm/xcm-transactor.md: builders/interoperability/xcm/remote-execution/substrate-calls/index.md
         builders/interoperability/xcm/xc-integration.md: builders/interoperability/xcm/xc-registration/index.md
-        builders/interoperability/xcm/xc20/mintable-xc20.md: builders/interoperability/xcm/xc20/overview.md
-        builders/interoperability/xcm/xc20/xtokens.md: builders/interoperability/xcm/xc20/send-xc20s/index.md
-        builders/interoperability/xcm/xcm-transactor.md: builders/interoperability/xcm/remote-execution/substrate-calls/index.md
         builders/pallets-precompiles/precompiles/xcm-utils.md: builders/interoperability/xcm/xcm-utils.md
         builders/xcm/fees.md: builders/interoperability/xcm/core-concepts/weights-fees.md
-        builders/xcm/xc-integration.md: builders/interoperability/xcm/xc-registration/index.md
         builders/xcm/xc20/index.md: builders/interoperability/xcm/xc20/index.md
         builders/xcm/xc20/overview.md: builders/interoperability/xcm/xc20/overview.md
         builders/xcm/xc20/xtokens.md: builders/interoperability/xcm/xc20/send-xc20s/index.md
         builders/xcm/xcm-sdk/xcm-sdk.md: builders/interoperability/xcm/xcm-sdk/v1/xcm-sdk.md
         builders/xcm/xcm-transactor.md: builders/interoperability/xcm/remote-execution/substrate-calls/index.md
+        builders/xcm/xc-integration.md: builders/interoperability/xcm/xc-registration/index.md
+        getting-started/using-metamask.md: tokens/connect/metamask.md
+        getting-started/using-remix.md: builders/build/eth-api/dev-env/remix.md
+        getting-started/using-truffle.md: builders/build/eth-api/dev-env/index.md
         getting-started/local-node/deploy-contract.md: builders/build/eth-api/libraries/index.md
         getting-started/local-node/using-remix.md: builders/build/eth-api/dev-env/remix.md
         getting-started/local-node/web3-transaction.md: builders/build/eth-api/libraries/web3py.md
@@ -119,9 +121,6 @@
         getting-started/testnet/metamask.md: tokens/connect/metamask.md
         getting-started/testnet/precompiles.md: builders/pallets-precompiles/precompiles/index.md
         getting-started/testnet/pubsub.md: builders/json-rpc/pubsub.md
-        getting-started/using-metamask.md: tokens/connect/metamask.md
-        getting-started/using-remix.md: builders/build/eth-api/dev-env/remix.md
-        getting-started/using-truffle.md: builders/build/eth-api/dev-env/index.md
         integrations/openzeppelin/overview.md: builders/build/eth-api/dev-env/openzeppelin/overview.md
         learn/dapps-list/dtmb.md: learn/dapps-list/index.md
         learn/features/unified-accounts.md: learn/core-concepts/unified-accounts.md
@@ -138,13 +137,10 @@
     - icon: fontawesome/brands/discord
       link: https://discord.gg/PfpUATX
       name: Discord
-    - icon: moonbeam/element
-      link: https://app.element.io/#/room/#moonbeam:matrix.org
-      name: Element (Riot)
     - icon: fontawesome/brands/telegram
       link: https://t.me/Moonbeam_Official
       name: Telegram
-    - icon: fontawesome/brands/twitter
+    - icon: fontawesome/brands/x-twitter
       link: https://twitter.com/MoonbeamNetwork
       name: Twitter
     - icon: fontawesome/brands/youtube
@@ -164,170 +160,6 @@
           name: This page was helpful
           data: 1
           note: >-
-=======
-'site_name': 'Moonbeam Docs'
-'site_url': 'https://docs.moonbeam.network/'
-'home_url': 'https://moonbeam.network/'
-'site_dir': '/var/www/moonbeam-docs-static'
-'docs_dir': 'moonbeam-docs'
-'copyright': '© 2024 Moonbeam Foundation. All Rights Reserved.'
-'extra_javascript':
-  - 'js/connectMetaMask.js'
-  - 'js/errorModal.js'
-  - 'js/networkModal.js'
-  - 'js/handleLanguageChange.js'
-  - 'js/fixCreatedDate.js'
-  - 'js/externalLinkModal.js'
-'extra_css':
-  - '/assets/stylesheets/moonbeam.css'
-  - '/assets/stylesheets/termynal.css'
-'theme':
-  'name': 'material'
-  'custom_dir': 'material-overrides'
-  'favicon': '/assets/images/favicon.webp'
-  'logo': '/assets/images/logo.webp'
-  'font':
-    'text': 'Banana Grotesk'
-  'features':
-    - 'navigation.tabs'
-    - 'navigation.tabs.sticky'
-    - 'navigation.sections'
-    - 'navigation.indexes'
-    - 'navigation.instant'
-    - 'navigation.prune'
-    - 'content.code.copy'
-    - 'announce.dismiss'
-'markdown_extensions':
-  - 'codehilite'
-  - 'meta'
-  - 'toc':
-      'permalink': !!bool 'true'
-      'title': 'Sections'
-  - 'admonition'
-  - 'pymdownx.snippets':
-      'base_path': 'moonbeam-docs/.snippets'
-  - 'pymdownx.emoji':
-      'emoji_index': !!python/name:material.extensions.emoji.twemoji
-      'emoji_generator': !!python/name:material.extensions.emoji.to_svg
-      'options':
-        'custom_icons':
-          - 'material-overrides/.icons'
-  - 'pymdownx.tabbed':
-      'alternate_style': !!bool 'true'
-  - 'pymdownx.superfences'
-  - 'pymdownx.details'
-  - 'attr_list'
-'validation':
-  'absolute_links': 'ignore'
-  'unrecognized_links': 'ignore'
-'exclude_docs': 'README.md'
-'plugins':
-    - 'search'
-    - 'awesome-pages'
-    - 'git-revision-date-localized':
-        'exclude':
-          - '.snippets/*'
-        'enabled': !ENV [ENABLED_GIT_REVISION_DATE, True]
-        'enable_creation_date': !!bool 'true'
-    # - 'privacy'
-    - 'minify':
-        'minify_html': !!bool 'true'
-        'minify_js': !!bool 'true'
-        'minify_css': !!bool 'true'
-        'js_files':
-            - 'js/connectMetaMask.js'
-            - 'js/errorModal.js'
-            - 'js/networkModal.js'
-            - 'js/handleLanguageChange.js'
-            - 'js/fixCreatedDate.js'
-            - 'js/externalLinkModal.js'
-        'css_files': 
-            - '/assets/stylesheets/termynal.css'
-            - '/assets/stylesheets/moonbeam.css'
-    - 'redirects':
-          'redirect_maps':
-              'builders/build/canonical-contracts/precompiles/eth-mainnet.md': 'builders/pallets-precompiles/precompiles/eth-mainnet.md'
-              'builders/build/eth-api/debug-trace.md': 'builders/json-rpc/debug-trace.md'
-              'builders/build/eth-api/dev-env/truffle.md': 'builders/build/eth-api/dev-env/index.md'
-              'builders/build/eth-api/pubsub.md': 'builders/json-rpc/pubsub.md'
-              'builders/build/moonbeam-custom-api.md': 'builders/json-rpc/moonbeam-custom-api.md'
-              'builders/get-started/eth-compare/index.md': 'learn/core-concepts/index.md'
-              'builders/get-started/eth-compare/balances.md': 'learn/core-concepts/balances.md'
-              'builders/get-started/eth-compare/consensus-finality.md': 'learn/core-concepts/consensus-finality.md'
-              'builders/get-started/eth-compare/rpc-support.md': 'builders/json-rpc/eth-rpc.md'
-              'builders/get-started/eth-compare/security.md': 'learn/core-concepts/security.md'
-              'builders/get-started/eth-compare/transfers-api.md': 'learn/core-concepts/transfers-api.md'
-              'builders/get-started/eth-compare/tx-fees.md': 'learn/core-concepts/tx-fees.md'
-              'builders/get-started/moonbase.md': 'builders/get-started/networks/moonbase.md'
-              'builders/get-started/moonriver.md': 'builders/get-started/networks/moonriver.md'
-              'builders/get-started/moonbeam.md': 'builders/get-started/networks/moonbeam.md'
-              'builders/get-started/networks/layer2/bobabeam.md': 'builders/get-started/networks/index.md'
-              'builders/interact/hardhat.md': 'builders/build/eth-api/dev-env/hardhat.md'
-              'builders/interoperability/xcm/xc20/xtokens.md': 'builders/interoperability/xcm/xc20/send-xc20s/index.md'
-              'builders/interoperability/xcm/fees.md': 'builders/interoperability/xcm/core-concepts/weights-fees.md'
-              'builders/interoperability/xcm/remote-evm-calls.md': 'builders/interoperability/xcm/remote-execution/remote-evm-calls.md'
-              'builders/interoperability/xcm/xc20/mintable-xc20.md': 'builders/interoperability/xcm/xc20/overview.md'
-              'builders/interoperability/xcm/xcm-transactor.md': 'builders/interoperability/xcm/remote-execution/substrate-calls/index.md'
-              'builders/interoperability/xcm/xc-integration.md': 'builders/interoperability/xcm/xc-registration/index.md'
-              'builders/pallets-precompiles/precompiles/xcm-utils.md': 'builders/interoperability/xcm/xcm-utils.md'
-              'builders/xcm/fees.md': 'builders/interoperability/xcm/core-concepts/weights-fees.md'
-              'builders/xcm/xc20/index.md': 'builders/interoperability/xcm/xc20/index.md'
-              'builders/xcm/xc20/overview.md': 'builders/interoperability/xcm/xc20/overview.md'
-              'builders/xcm/xc20/xtokens.md': 'builders/interoperability/xcm/xc20/send-xc20s/index.md'
-              'builders/xcm/xcm-sdk/xcm-sdk.md': 'builders/interoperability/xcm/xcm-sdk/v1/xcm-sdk.md'
-              'builders/xcm/xcm-transactor.md': 'builders/interoperability/xcm/remote-execution/substrate-calls/index.md'
-              'builders/xcm/xc-integration.md': 'builders/interoperability/xcm/xc-registration/index.md'
-              'getting-started/using-metamask.md': 'tokens/connect/metamask.md'
-              'getting-started/using-remix.md': 'builders/build/eth-api/dev-env/remix.md'
-              'getting-started/using-truffle.md': 'builders/build/eth-api/dev-env/index.md'
-              'getting-started/local-node/deploy-contract.md': 'builders/build/eth-api/libraries/index.md'
-              'getting-started/local-node/using-remix.md': 'builders/build/eth-api/dev-env/remix.md'
-              'getting-started/local-node/web3-transaction.md': 'builders/build/eth-api/libraries/web3py.md'
-              'getting-started/moonriver/integrate-metamask.md': 'builders/get-started/networks/moonriver.md'
-              'getting-started/testnet/faucet.md': 'builders/get-started/networks/moonbase.md'
-              'getting-started/testnet/metamask.md': 'tokens/connect/metamask.md'
-              'getting-started/testnet/precompiles.md': 'builders/pallets-precompiles/precompiles/index.md'
-              'getting-started/testnet/pubsub.md': 'builders/json-rpc/pubsub.md'
-              'integrations/openzeppelin/overview.md': 'builders/build/eth-api/dev-env/openzeppelin/overview.md'
-              'learn/dapps-list/dtmb.md': 'learn/dapps-list/index.md'
-              'learn/features/unified-accounts.md': 'learn/core-concepts/unified-accounts.md'
-              'learn/platform/roadmap.md': 'index.md'
-              'learn/unified-accounts.md': 'learn/core-concepts/unified-accounts.md'
-              'networks/moonriver.md': 'learn/platform/networks/moonriver.md'
-              'node-operators/networks/full-node.md': 'node-operators/networks/run-a-node/overview.md'
-              'tutorials/eth-api/truffle-start-to-end.md': 'tutorials/eth-api/get-started.index.md'
-    - 'macros':
-          'include_yaml':
-              - 'moonbeam-docs/variables.yml'
-'extra':
-  'social':
-    - 'icon': 'fontawesome/brands/discord'
-      'link': 'https://discord.gg/PfpUATX'
-      'name': 'Discord'
-    - 'icon': 'fontawesome/brands/telegram'
-      'link': 'https://t.me/Moonbeam_Official'
-      'name': 'Telegram'
-    - 'icon': 'fontawesome/brands/x-twitter'
-      'link': 'https://twitter.com/MoonbeamNetwork'
-      'name': 'Twitter'
-    - 'icon': 'fontawesome/brands/youtube'
-      'link': 'https://www.youtube.com/c/MoonbeamNetwork'
-      'name': 'YouTube'
-    - 'icon': 'fontawesome/brands/github'
-      'link': 'https://github.com/moonbeam-foundation/moonbeam'
-      'name': 'GitHub'
-  'analytics':
-    'provider': 'google'
-    'property': 'G-5ZBERCXWC3'
-    'feedback':
-      'title': 'Was this page helpful?'
-      'ratings':
-        - 'icon': 'material/thumb-up'
-          'label': 'Yes'
-          'name': 'This page was helpful'
-          'data': 1
-          'note': >-
->>>>>>> 535cdde7
             Thanks for your feedback!
         - icon: material/thumb-down
           label: No
