--- conflicted
+++ resolved
@@ -71,15 +71,11 @@
               'builders/interoperability/xcm/xc20/xtokens.md': 'builders/interoperability/xcm/xc20/send-xc20s/index.md'
               'builders/interoperability/xcm/fees.md': 'builders/interoperability/xcm/core-concepts/weights-fees.md'
               'builders/interoperability/xcm/remote-evm-calls.md': 'builders/interoperability/xcm/remote-execution/remote-evm-calls.md'
+              'builders/interoperability/xcm/xc20/mintable-xc20.md': 'builders/interoperability/xcm/xc20/overview.md'
               'builders/interoperability/xcm/xcm-transactor.md': 'builders/interoperability/xcm/remote-execution/substrate-calls/index.md'
               'builders/interoperability/xcm/xc-integration.md': 'builders/interoperability/xcm/xc-registration/index.md'
-<<<<<<< HEAD
               'builders/pallets-precompiles/precompiles/xcm-utils.md': 'builders/interoperability/xcm/xcm-utils.md'
               'builders/xcm/fees.md': 'builders/interoperability/xcm/core-concepts/weights-fees.md'
-=======
-              'builders/interoperability/xcm/xc20/mintable-xc20.md': 'builders/interoperability/xcm/xc20/overview.md'
-              'builders/xcm/fees.md': 'builders/interoperability/xcm/fees.md'
->>>>>>> b9624ff2
               'builders/xcm/xc20/index.md': 'builders/interoperability/xcm/xc20/index.md'
               'builders/xcm/xc20/overview.md': 'builders/interoperability/xcm/xc20/overview.md'
               'builders/xcm/xc20/xtokens.md': 'builders/interoperability/xcm/xc20/send-xc20s/index.md'
