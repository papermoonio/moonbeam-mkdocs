--- conflicted
+++ resolved
@@ -21,12 +21,8 @@
       permalink: true
       title: Sections
   - admonition
-<<<<<<< HEAD
   - pymdownx.snippets:
       base_path: moonbeam-docs/code-snippets
-=======
-  - pymdownx.snippets
->>>>>>> 703307f0
   - pymdownx.emoji:
       emoji_index: !!python/name:materialx.emoji.twemoji
       emoji_generator: !!python/name:materialx.emoji.to_svg
