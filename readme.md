--- conflicted
+++ resolved
@@ -54,7 +54,6 @@
 
 After a successful build, the site should be available at `http://127.0.0.1:8000`
 
-<<<<<<< HEAD
 ## Editing Theme Files
 
 If you're editing any of the files in the `material-overrides` directory, you can run the following command to watch for these changes and render them automatically:
@@ -71,7 +70,8 @@
 
 ```bash
 mkdocs serve --clean
-=======
+```
+
 ## Disable the Git Dates Plugin
 
 The `git-revision-date-localized` plugin pulls the date of the last git modification of a page. When developing locally, this can slow down your development process, as every time a change is made to a page, the plugin checks for the latest dates for all the pages. To avoid this, you can change your start-up command to disable the plugin by running:
@@ -79,7 +79,6 @@
 ```bash
 export ENABLED_GIT_REVISION_DATE=false
 mkdocs serve
->>>>>>> 799c4f64
 ```
 
 ## Other Notes
