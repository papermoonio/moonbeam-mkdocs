--- conflicted
+++ resolved
@@ -53,15 +53,10 @@
           <span class="md-nav__icon md-icon"></span>
           {{ nav_item.title }}
         </label>
-<<<<<<< HEAD
-        {% if page and indexes %}
-        <ul class="md-nav__list {{ indexes[0].url.replace('/', '-') }}" data-md-scrollfix>
-=======
         {% if page %}
           {% if indexes[0] %}
             <ul class="md-nav__list {{ indexes[0].url.replace('/', '-') }}" data-md-scrollfix>
           {% endif %}
->>>>>>> 67f56649
         {% endif %}
           {% for nav_item in nav_item.children %}
             {% if not indexes or nav_item != indexes | first %}
