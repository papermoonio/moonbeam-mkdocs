--- conflicted
+++ resolved
@@ -47,11 +47,8 @@
       <ul class="language-select">
         <li class="en" value="en">English</li>
         <li class="cn" value="cn">中文</li>
-<<<<<<< HEAD
+        <li class="es" value="es">Español</li>
         <li class="fr" value="fr">Français</li>
-=======
-        <li class="es" value="es">Español</li>
->>>>>>> 4af18e11
         <li class="ru" value="ru">Русский</li>
       </ul>
     </div>
