{#- This file was automatically generated - do not edit -#}
<header class="md-header" data-md-component="header">
  <nav class="md-header__inner md-grid" aria-label="{{ lang.t('header.title') }}">
<<<<<<< HEAD
    <div class="md-header__left-nav">
      <a href="{{ config.site_url }}" title="{{ config.site_name | e }}" class="md-header__button md-logo"
        aria-label="{{ config.site_name }}">
        {% include "partials/logo.html" %}
      </a>
      <label class="md-header__button md-icon" for="__drawer">
        {% include ".icons/material/menu" ~ ".svg" %}
      </label>
      {% if "navigation.tabs.sticky" in features %}
        {% if "navigation.tabs" in features %}
          {% include "partials/tabs.html" %}
        {% endif %}
      {% endif %}
    </div>
    <div class="md-header__buttons">
      <a class="md-header__button md-button connectMetaMask-nav md-typeset">
        Connect MetaMask
      </a>
      <a class="md-header__button md-button faucet md-typeset" href="https://faucet.moonbeam.network/" target="_blank">
        Faucet
      </a>
      <div class="language-select-wrapper select-wrapper">
        <span class="language-select-label select-label"></span>
        <ul class="language-select select">
          <li class="en" value="en">EN</li>
          <li class="cn" value="cn">中文</li>
        </ul>
        <span class="md-icon">{% include
          ".icons/material/chevron-down.svg" %}</span>
      </div>
      {% if "search" in config["plugins"] %}
      <label class="md-header__button md-icon" for="__search">
        {% include ".icons/material/magnify.svg" %}
      </label>
        {% include "partials/search.html" %}
      {% endif %}
=======
    <a href="{{ site_url }}" title="{{ config.site_name | e }}" class="md-header__button md-logo"
      aria-label="{{ config.site_name }}">
      {% include "partials/logo.html" %}
    </a>
    <label class="md-header__button md-icon" for="__drawer">
      {% include ".icons/material/menu" ~ ".svg" %}
    </label>
    <div class="md-header__buttons">
      <a class="md-header__button md-button connectMetaMask-nav md-typeset">
        Connect MetaMask
      </a>
      <a class="md-header__button md-button faucet md-typeset" href="https://faucet.moonbeam.network/" target="_blank">
        Faucet
      </a>
      <div class="language-select-wrapper select-wrapper">
        <span class="language-select-label select-label"></span>
        <ul class="language-select select">
          <li class="en" value="en">Eng</li>
          <li class="cn" value="cn">中文</li>
        </ul>
        <span class="md-icon selector-closed active">{% include
          ".icons/material/chevron-down.svg" %}</span>
        <span class="md-icon selector-open">{% include
          ".icons/material/chevron-up.svg" %}</span>
      </div>
      {% if "search" in config["plugins"] %}
      <label class="md-header__button md-icon" for="__search">
        {% include ".icons/material/magnify.svg" %}
      </label>
        {% include "partials/search.html" %}
      {% endif %}
>>>>>>> 67f56649
      {% if config.repo_url %}
        <div class="md-header__source">{% include "partials/source.html" %}</div>
      {% endif %}
    </div>
  </nav>
</header><|MERGE_RESOLUTION|>--- conflicted
+++ resolved
@@ -1,7 +1,6 @@
 {#- This file was automatically generated - do not edit -#}
 <header class="md-header" data-md-component="header">
   <nav class="md-header__inner md-grid" aria-label="{{ lang.t('header.title') }}">
-<<<<<<< HEAD
     <div class="md-header__left-nav">
       <a href="{{ config.site_url }}" title="{{ config.site_name | e }}" class="md-header__button md-logo"
         aria-label="{{ config.site_name }}">
@@ -26,36 +25,6 @@
       <div class="language-select-wrapper select-wrapper">
         <span class="language-select-label select-label"></span>
         <ul class="language-select select">
-          <li class="en" value="en">EN</li>
-          <li class="cn" value="cn">中文</li>
-        </ul>
-        <span class="md-icon">{% include
-          ".icons/material/chevron-down.svg" %}</span>
-      </div>
-      {% if "search" in config["plugins"] %}
-      <label class="md-header__button md-icon" for="__search">
-        {% include ".icons/material/magnify.svg" %}
-      </label>
-        {% include "partials/search.html" %}
-      {% endif %}
-=======
-    <a href="{{ site_url }}" title="{{ config.site_name | e }}" class="md-header__button md-logo"
-      aria-label="{{ config.site_name }}">
-      {% include "partials/logo.html" %}
-    </a>
-    <label class="md-header__button md-icon" for="__drawer">
-      {% include ".icons/material/menu" ~ ".svg" %}
-    </label>
-    <div class="md-header__buttons">
-      <a class="md-header__button md-button connectMetaMask-nav md-typeset">
-        Connect MetaMask
-      </a>
-      <a class="md-header__button md-button faucet md-typeset" href="https://faucet.moonbeam.network/" target="_blank">
-        Faucet
-      </a>
-      <div class="language-select-wrapper select-wrapper">
-        <span class="language-select-label select-label"></span>
-        <ul class="language-select select">
           <li class="en" value="en">Eng</li>
           <li class="cn" value="cn">中文</li>
         </ul>
@@ -70,7 +39,6 @@
       </label>
         {% include "partials/search.html" %}
       {% endif %}
->>>>>>> 67f56649
       {% if config.repo_url %}
         <div class="md-header__source">{% include "partials/source.html" %}</div>
       {% endif %}
