@font-face {
  font-family: 'Banana Grotesk';
  src: url('fonts/BananaGrotesk-Regular.otf') format('opentype');
}

:root {
  /* Brand colors */
  --purple-dark: #2b1d3c;
  --purple-dark-tint-20: #554a63;
  --purple-dark-transparent-15: rgba(140, 132, 245, 0.15);
  --purple-dark-transparent-10: rgba(140, 132, 245, 0.1);
  --purple-light: #958fdc;
  --teal-dark: #06353d;
  --teal-dark-transparent-15: rgba(7, 211, 186, 0.15);
  --teal-light: #07d3ba;
  --teal-light-transparent-15: rgba(7 211, 186, 0.15);
  --pink-dark: #d9254d;
  --pink-dark-transparent: rgba(217, 37, 77, 0.75);
  --pink-light: #d5b8d3;
  --light: #ffffff;
  --light-transparent-15: rgba(255, 255, 255, 0.15);
  --light-transparent-40: rgba(255, 255, 255, 0.4);
  --light-transparent-60: rgba(255, 255, 255, 0.6);
  --dark: #000000;

  /** Material theme overrides **/
  /* Fonts */
  --header-font: 'Banana Grotesk', sans-serif;
  --label-font: 'Space Mono', monospace;

  /* Default color shades */
  --md-default-fg-color--light: var(--light);
  --md-default-fg-color: var(--light);
  --md-default-bg-color: var(--dark);

  /* Primary color shades */
  --md-primary-fg-color: var(--dark);
  --md-primary-bg-color: var(--light);

  /* Accent color shades */
  --md-accent-fg-color: var(--teal-light);
  --md-accent-fg-color--transparent: var(
    --purple-dark-transparent-10
  ); /* Hover on search results */

  /* Code block color shades */
  --md-code-bg-color: var(--purple-dark-transparent-15);
  --md-code-fg-color: var(--purple-light);

  /* Link text color */
  --md-typeset-a-color: var(--teal-light);

  /* Footer color */
  --md-footer-fg-color--light: var(--light);
  --md-footer-bg-color: var(--dark);
  --md-footer-bg-color--dark: var(--dark);

  /** Code highlighting color shades **/
  /* Numbers */
  --md-code-hl-number-color: var(--purple-light);
  /* Python function names */
  --md-code-hl-function-color: var(--teal-light);
  /* JavaScript booleans, Python variable names */
  --md-code-hl-name-color: var(--purple-light);
  /* Strings */
  --md-code-hl-string-color: var(--pink-light);
  /* Python print */
  --md-code-hl-constant-color: var(--light);
  /* Imports, const, let, var, async, await, function, etc. */
  --md-code-hl-keyword-color: var(--teal-light);
  /* Comments */
  --md-code-hl-comment-color: var(--light-transparent-60);
  /* Code highlighting */
  --md-code-hl-color: var(--pink-dark);
  /* Backslashes */
  --md-code-hl-special-color: var(--light);

  /* Admonition SVGs (base64 encoded) - use Material icons */
  --md-admonition-icon--note: url('data:image/svg+xml;base64,PHN2ZyB4bWxucz0iaHR0cDovL3d3dy53My5vcmcvMjAwMC9zdmciIGhlaWdodD0iNDgiIHdpZHRoPSI0OCI+PHBhdGggZD0iTTkgMzloMi4ybDIyLjE1LTIyLjE1LTIuMi0yLjJMOSAzNi44Wm0zMC43LTI0LjMtNi40LTYuNCAyLjEtMi4xcS44NS0uODUgMi4xMjUtLjgyNSAxLjI3NS4wMjUgMi4xMjUuODc1TDQxLjggOC40cS44NS44NS44NSAyLjF0LS44NSAyLjFaTTcuNSA0MnEtLjY1IDAtMS4wNzUtLjQyNVE2IDQxLjE1IDYgNDAuNXYtNC4zcTAtLjMuMS0uNTUuMS0uMjUuMzUtLjVMMzEuMiAxMC40bDYuNCA2LjQtMjQuNzUgMjQuNzVxLS4yNS4yNS0uNS4zNS0uMjUuMS0uNTUuMVptMjQuNzUtMjYuMjUtMS4xLTEuMSAyLjIgMi4yWiIvPjwvc3ZnPg==');
  --md-admonition-icon--challenge: url('data:image/svg+xml;base64,PHN2ZyB4bWxucz0iaHR0cDovL3d3dy53My5vcmcvMjAwMC9zdmciIGhlaWdodD0iNDgiIHdpZHRoPSI0OCI+PHBhdGggZD0ibTkuMzUgMjAuNDUgNS4zIDIuMjVxLjktMS44IDEuOTI1LTMuNTVRMTcuNiAxNy40IDE4Ljc1IDE1LjhMMTQuOCAxNVptNy43IDQuMDUgNi42NSA2LjY1cTIuODUtMS4zIDUuMzUtMi45NSAyLjUtMS42NSA0LjA1LTMuMiA0LjA1LTQuMDUgNS45NS04LjMgMS45LTQuMjUgMi4wNS05LjYtNS4zNS4xNS05LjYgMi4wNXQtOC4zIDUuOTVxLTEuNTUgMS41NS0zLjIgNC4wNS0xLjY1IDIuNS0yLjk1IDUuMzVabTExLjQ1LTQuOHEtMS0xLTEtMi40NzV0MS0yLjQ3NXExLTEgMi40NzUtMXQyLjQ3NSAxcTEgMSAxIDIuNDc1dC0xIDIuNDc1cS0xIDEtMi40NzUgMXQtMi40NzUtMVptLS43NSAxOS4xNSA1LjQ1LTUuNDUtLjgtMy45NXEtMS42IDEuMTUtMy4zNSAyLjE3NVQyNS41IDMzLjU1Wm0xNi4zLTM0LjdxLjQ1IDYuOC0xLjcgMTIuNC0yLjE1IDUuNi03LjEgMTAuNTVsLS4xLjEtLjEuMSAxLjEgNS41cS4xNS43NS0uMDc1IDEuNDUtLjIyNS43LS43NzUgMS4yNWwtOC41NSA4LjYtNC4yNS05LjktOC41LTguNS05LjktNC4yNSA4LjYtOC41NXEuNTUtLjU1IDEuMjUtLjc3NS43LS4yMjUgMS40NS0uMDc1bDUuNSAxLjFxLjA1LS4wNS4xLS4wNzUuMDUtLjAyNS4xLS4wNzUgNC45NS00Ljk1IDEwLjU1LTcuMTI1IDUuNi0yLjE3NSAxMi40LTEuNzI1Wm0tMzYuNiAyNy42UTkuMiAzMCAxMS43MjUgMjkuOTc1IDE0LjI1IDI5Ljk1IDE2IDMxLjdxMS43NSAxLjc1IDEuNzI1IDQuMjc1UTE3LjcgMzguNSAxNS45NSA0MC4yNXEtMS4zIDEuMy00LjAyNSAyLjE1UTkuMiA0My4yNSAzLjc1IDQ0cS43NS01LjQ1IDEuNTc1LTguMi44MjUtMi43NSAyLjEyNS00LjA1Wm0yLjEgMi4xNXEtLjcuNzUtMS4yNSAyLjM1dC0uOTUgNC4xcTIuNS0uNCA0LjEtLjk1IDEuNi0uNTUgMi4zNS0xLjI1Ljk1LS44NS45NzUtMi4xMjUuMDI1LTEuMjc1LS44NzUtMi4yMjUtLjk1LS45LTIuMjI1LS44NzUtMS4yNzUuMDI1LTIuMTI1Ljk3NVoiLz48L3N2Zz4=');
  --md-admonition-icon--remember: url('data:image/svg+xml;base64,PHN2ZyB4bWxucz0iaHR0cDovL3d3dy53My5vcmcvMjAwMC9zdmciIGhlaWdodD0iNDgiIHdpZHRoPSI0OCI+PHBhdGggZD0iTTI0LjA1IDI0LjQ1Wk00LjYgNDJxLS44NSAwLTEuMy0uNzUtLjQ1LS43NSAwLTEuNWwxOS40LTMzLjVxLjQ1LS43NSAxLjMtLjc1Ljg1IDAgMS4zLjc1bDE5LjQgMzMuNXEuNDUuNzUgMCAxLjV0LTEuMy43NVptMTkuNi0yMi42cS0uNjUgMC0xLjA3NS40MjUtLjQyNS40MjUtLjQyNSAxLjA3NXY4LjJxMCAuNjUuNDI1IDEuMDc1LjQyNS40MjUgMS4wNzUuNDI1LjY1IDAgMS4wNzUtLjQyNS40MjUtLjQyNS40MjUtMS4wNzV2LTguMnEwLS42NS0uNDI1LTEuMDc1LS40MjUtLjQyNS0xLjA3NS0uNDI1Wm0wIDE2Ljc1cS42NSAwIDEuMDc1LS40MjUuNDI1LS40MjUuNDI1LTEuMDc1IDAtLjY1LS40MjUtMS4wNzUtLjQyNS0uNDI1LTEuMDc1LS40MjUtLjY1IDAtMS4wNzUuNDI1UTIyLjcgMzQgMjIuNyAzNC42NXEwIC42NS40MjUgMS4wNzUuNDI1LjQyNSAxLjA3NS40MjVaTTcuMiAzOWgzMy42TDI0IDEwWiIvPjwvc3ZnPg==');
  --md-admonition-icon--code: url('data:image/svg+xml;base64,PHN2ZyB4bWxucz0iaHR0cDovL3d3dy53My5vcmcvMjAwMC9zdmciIHZpZXdCb3g9IjAgMCAyNCAyNCI+PHBhdGggZD0iTTE0LjYsMTYuNkwxOS4yLDEyTDE0LjYsNy40TDE2LDZMMjIsMTJMMTYsMThMMTQuNiwxNi42TTkuNCwxNi42TDQuOCwxMkw5LjQsNy40TDgsNkwyLDEyTDgsMThMOS40LDE2LjZaIiAvPjwvc3ZnPg==');

  /* Borders */
  --border-width-thin: 0.5px;
  --border-width: 1px;
  --border-grid: var(--border-width-thin) solid var(--light-transparent-40);
  --border-radius: 0.3em;
  --border-purple-bright: #524f9f;

  /* Link hover opacity */
  --hover-opacity: 0.7;
}

/* Basic font styling */
h1,
h2,
h3,
h4 {
  font-family: var(--header-font);
}

/* General styling adjustments */
.md-content p a,
a:hover {
  text-decoration: underline;
}

.md-content a:hover {
  opacity: var(--hover-opacity);
}

.md-main__inner {
  margin-bottom: 0.25em;
  margin-top: 0.25em;
}

.md-content__inner {
  margin: 0 0.8rem;
}

.md-typeset code {
  border-radius: var(--border-radius);
}

.highlight .hll,
.highlight .hll * {
  color: var(--md-default-fg-color);
  width: 100vw;
}

body {
  max-width: 97%;
  margin: auto;
  border-left: var(--border-grid);
  border-right: var(--border-grid);
}

.md-tabs .md-grid {
  border-right: none;
}

/* Header styling */
.md-header__button:hover {
  opacity: unset;
}

.md-header {
  border-top: var(--border-grid);
  border-bottom: var(--border-grid);
}

.md-header--shadow {
  box-shadow: none;
}

/* Search styling */
.md-header__button.md-icon[for='__search'] {
  display: inline-block;
  border: var(--border-width-thin) solid var(--light-transparent-15);
  background: var(--teal-dark-transparent-15);
  color: var(--teal-light);
  border-radius: var(--border-radius);
  padding: 0.467em 1em;
}

.md-header__button.md-icon[for='__search'] svg {
  height: 1rem;
  width: 1rem;
}

.md-search {
  visibility: hidden;
  width: 0;
}

.md-search__input {
  font-size: 0.7rem;
}

.md-search-result__meta {
  background-color: var(--md-default-bg-color);
}

.md-search-result__item {
  box-shadow: 0 -0.05rem var(--light-transparent-40);
}

.md-header__button.md-icon[for='__search']:hover,
.md-header__button.md-icon[for='__search']:active {
  background: var(--teal-light);
  border-color: var(--teal-light);
  color: var(--md-default-bg-color);
}

[data-md-toggle='search']:checked ~ .md-header .md-search {
  visibility: visible;
  width: unset;
  height: auto;
  padding-right: 0.3em;
  position: absolute;
  right: 0.4em;
  z-index: 100;
  padding-left: 2em;
  background: var(--md-default-bg-color);
}

[data-md-toggle='search']:checked ~ .md-header .md-search__overlay {
  opacity: 0;
}

@media screen and (min-width: 60em) {
  [data-md-toggle='search']:checked ~ .md-header .md-search__form {
    border: var(--border-grid);
    border-radius: var(--border-radius);
    background-color: transparent;
  }

  [data-md-toggle='search']:checked ~ .md-header .md-search__output {
    margin-top: 0.5em;
    border-radius: var(--border-radius);
    border: var(--border-grid);
  }

  [data-md-toggle='search']:checked
    ~ .md-header
    .md-search__input:valid
    ~ .md-search__options
    > .md-icon,
  [data-md-toggle='search']:checked ~ .md-header .md-search__input,
  [data-md-toggle='search']:checked
    ~ .md-header
    .md-search__input
    + .md-search__icon {
    color: var(--md-default-fg-color);
  }
}

@media screen and (min-width: 60em) and (max-width: 76.1875em) {
  [data-md-toggle='search']:checked ~ .md-header .md-search__inner,
  .md-search__scrollwrap {
    width: 34.4rem;
  }
}

/* Language selector styling */
.select-wrapper {
  font-family: var(--label-font);
  text-transform: uppercase;
  margin: 0.2rem;
  max-width: 300px;
  padding: 0.467em 1em;
  z-index: 1;
  display: none;
  align-items: center;
  border-radius: var(--border-radius);
  border: var(--border-width-thin) solid var(--light-transparent-15);
  background: var(--teal-dark-transparent-15);
  color: var(--teal-light);
  position: relative;
}

<<<<<<< HEAD
.select-wrapper.display {
  display: flex; /* Only display the selector if it has the display class */
}

.select-wrapper.active,
.select-wrapper:hover,
.select-wrapper:active {
  border-color: var(--md-header-button-bg-color--hover);
  color: var(--md-header-button-bg-color--hover);
}

=======
>>>>>>> 3d971279
.select-wrapper .md-icon svg {
  height: 1rem;
  width: 1rem;
}

.md-icon.selector-open,
.md-icon.selector-closed {
  display: none;
}

.md-icon.selector-open.active,
.md-icon.selector-closed.active {
  display: block;
}

.select {
  display: none;
  position: absolute;
  left: 0;
  right: 0;
  top: 100%;
  list-style: none;
  opacity: 0;
  padding-left: 0;
  z-index: 2;
  border: var(--border-width-thin) solid var(--light-transparent-15);
  background: rgb(14, 31, 28);
  color: var(--teal-light);
  width: auto;
  margin-top: 0.5em;
}

.select li {
  display: block;
  text-decoration: none;
  cursor: pointer;
  border-top: var(--border-width-thin) solid var(--teal-light);
}

.select li:first-child {
  border: none;
  border-top-left-radius: var(--border-radius);
  border-top-right-radius: var(--border-radius);
  padding: 1em 1.5em;
}

.select li:last-child {
  border-bottom-left-radius: var(--border-radius);
  border-bottom-right-radius: var(--border-radius);
  padding: 1em 1.5em;
}

.select li:hover {
  background: var(--teal-light);
  color: var(--md-default-bg-color);
}

.select-wrapper.active .select {
  display: block;
  opacity: 1;
  pointer-events: auto;
  border-radius: var(--border-radius);
}

/* Header buttons */
.md-button.connectMetaMask-nav,
.md-button.faucet {
  border-radius: var(--border-radius);
  display: flex;
  align-items: center;
}

/*** Navbar styling ***/
.md-header__inner.md-grid {
  display: flex;
  justify-content: space-between;
  position: relative;
  max-width: 100%;
  min-height: 6em;
}

.md-header__left-nav {
  display: flex;
  align-items: center;
}

.md-header__left-nav .md-tabs {
  margin-left: 1em;
}

.md-nav__title .md-nav__button.md-logo img,
.md-header__button.md-logo img {
  width: 165px;
  height: auto;
}

.md-header__buttons {
  display: flex;
}

.md-header .md-tabs {
  width: auto;
  z-index: 1;
  margin-right: 3em;
}

.md-header__buttons > * {
  align-self: center;
  font-size: 0.6rem;
}

.md-header__inner.md-grid .md-tabs__link {
  margin-top: 0;
}

/* Set all non-primary sections font and margin size to be smaller */
.md-nav__link.md-nav__link--index,
.md-nav__link {
  margin-top: 0;
  font-size: 0.9em;
  padding: 0.4em 0;
}

/* Make the primary section font larger on left nav (i.e., Build, Node Operators, etc.) */
.md-nav--lifted > .md-nav__list > .md-nav__item--active > .md-nav__link {
  text-transform: capitalize;
  letter-spacing: 0.02em;
  font-size: 1.3em;
  font-family: var(--header-font);
}

.md-nav--lifted
  > .md-nav__list
  > .md-nav__item--active
  > .md-nav__link--active {
  color: var(--md-default-fg-color);
}

/* Make the secondary section font larger on left nav (i.e., Get Started, Build, etc.) */
.md-nav__item--section > .md-nav__link {
  font-size: 1em;
}

/* Highlight current active nav item and nav items on hover */
.md-nav__link:hover,
.md-nav__link-wrapper.md-nav__item.md-nav__item--active,
.md-nav__item div.md-nav__link--active {
  background: var(--teal-dark-transparent-15);
  margin-left: -1em;
  border-radius: var(--border-radius);
}

/* For active sections, when on that section index page */
.md-nav__item .md-nav__link-wrapper.md-nav__link--active a,
.md-nav__item .md-nav__link--active a {
  color: var(--md-typeset-a-color);
  margin-left: 1em;
}

/* For links on hover */
a.md-nav__link:hover,
.md-nav__link:hover a {
  color: var(--md-default-fg-color);
  text-decoration: none;
  margin-left: 1em;
}

a.md-nav__link:hover {
  padding-left: 1.1em;
  margin-left: -1.1em;
}

.md-nav__link.md-nav__link--index:hover a {
  color: var(--md-typeset-a-color);
}

/* For active pages that are nested within sections */
a.md-nav__link.md-nav__link--active {
  margin-left: 0.7rem;
}

a.md-nav__link:hover.md-nav__link--active:hover {
  margin-left: 0;
}

/* Styling of arrows on active sections */
.md-nav__link:hover .md-nav__icon:after,
.md-nav__item .md-nav__link--active label span.md-nav__icon.md-icon::after {
  color: var(--md-accent-fg-color);
}

.md-nav__link {
  justify-content: start;
}

.md-nav__item .md-nav__link--index [href] {
  width: auto;
  padding-right: 0.5em;
}

/* Only show the active items on the sidebar */
@media screen and (min-width: 76.25em) {
  .md-nav > .md-nav__list .md-nav__item--section {
    display: none;
  }

  [dir='ltr'] .md-nav--primary .md-nav__item > .md-nav__link {
    margin-right: 0;
  }

  .main-page-sidebar .md-nav > .md-nav__list .md-nav__item--section,
  .md-nav > .md-nav__list .md-nav__item--section.md-nav__item--active {
    display: block;
  }

  /* Allow section headers to be clickable */
  .md-nav--lifted
    > .md-nav__list
    > .md-nav__item--active
    > .md-nav__link:not(.md-nav__container),
  .md-nav__item--section > .md-nav__link:not(.md-nav__container) {
    pointer-events: auto;
  }

  /* Remove arrow (dropdown) icon next to the section header (i.e., Builders, Node Operators, etc.) */
  .md-nav--lifted
    > .md-nav__list
    > .md-nav__item--active
    > .md-nav__link
    label
    span.md-nav__icon:after {
    display: none;
  }
}

@media screen and (max-width: 76.1875em) {
  [data-md-toggle='drawer']:checked ~ .md-container .md-sidebar--primary {
    top: 0 !important; /* Use important to override in-line styling from mkdocs */
  }
}

/* Section lines */
li > nav.md-nav[data-md-level='3'] ul.md-nav__list,
li > nav.md-nav[data-md-level='4'] ul.md-nav__list {
  border-left: var(--border-width-thin) solid var(--md-accent-fg-color);
}

/* Add spacing below the section lines */
.md-nav--primary .md-nav__list {
  padding-bottom: 0;
  margin-bottom: 0.5em;
}

/* Render arrow next to expandable sections */
.md-nav__link > * {
  cursor: pointer;
  display: flex;
}

/* Scrollbar styling for left nav */
/* For Chrome, Edge, and Safari */
.md-sidebar__scrollwrap:focus-within::-webkit-scrollbar-thumb,
.md-sidebar__scrollwrap:hover::-webkit-scrollbar-thumb,
.md-typeset pre > code::-webkit-scrollbar-thumb {
  background-color: var(--purple-dark-tint-20); /* color of the tracking area */
}

/* For Firefox */
.md-typeset pre > code:focus-within,
.md-typeset pre > code:hover,
.md-sidebar__scrollwrap:focus-within,
.md-sidebar__scrollwrap:hover {
  scrollbar-color: var(--purple-dark-tint-20); /* color of the tracking area */
}

/* TOC styling */
.md-nav--secondary .md-nav__item .md-nav__link--active {
  color: var(--purple-light);
  text-decoration: underline;
}

.md-nav--secondary .md-nav__title {
  box-shadow: none;
  padding-bottom: 0.5em;
}

.md-nav--secondary .md-nav__link:hover {
  background: transparent;
  color: var(--purple-light);
}

.md-nav--secondary a.md-nav__link.md-nav__link--active,
.md-nav--secondary a.md-nav__link.md-nav__link--active:hover {
  margin-left: 0;
  padding-left: 0;
}

/* Hides paragraph mark at end of anchored text */
.md-content .headerlink {
  display: none;
  visibility: hidden;
}

/* Adjust Nav Bar styling for smaller screens*/
@media screen and (max-width: 76.1875em) {
  /* Hide Nav Bar header label text - only show back arrow */
  .md-nav--primary .md-nav__title {
    height: 0;
    padding: 1.5rem;
    background: unset;
    border-bottom: var(--border-grid);
  }

  .toc-sections-title {
    display: none;
  }

  /* Remove lines between sidebar nav items*/
  .md-nav--primary .md-nav__title ~ .md-nav__list {
    box-shadow: none;
    padding-top: 1em;
  }

  .md-nav--primary .md-nav__item {
    border-top: none;
  }

  .md-nav__link-wrapper.md-nav__item.md-nav__item--active
    .md-nav__link.md-nav__link--active {
    display: none;
  }

  /* Adjust font of nav items */
  .md-nav__link,
  .md-nav__item--section > .md-nav__link {
    font-size: 0.9em;
  }

  .md-nav--lifted > .md-nav__list > .md-nav__item--active > .md-nav__link {
    text-transform: capitalize;
    font-family: var(--md-text-font);
    font-size: 0.9em;
  }

  .md-nav__link.md-nav__link--index,
  .md-nav__link {
    margin-top: unset;
    padding: 0.6rem 0.8rem;
  }

  /* TOC icon */
  .md-nav__link--active > .md-nav__icon {
    margin-left: 0.5em;
  }

  /* Nav hover styling active pages */
  .md-nav__link:hover {
    margin-left: unset;
  }

  /* Nav hover styling for sections */
  div.md-nav__link:hover {
    margin-left: 0;
    padding-left: 0.1em;
  }

  /* Nav hover styling for pages */
  a.md-nav__link:hover {
    margin-left: 0;
    padding-left: 1.1em;
  }

  /* Section lines */
  li > nav.md-nav[data-md-level='3'] ul.md-nav__list,
  li > nav.md-nav[data-md-level='4'] ul.md-nav__list {
    border-left: none;
  }
}

.md-typeset details {
  border-width: var(--border-width);
}

.md-typeset details:focus-within {
  box-shadow: unset;
}

.md-typeset .admonition {
  border-radius: var(--border-radius);
}

.md-typeset .admonition .admonition-title {
  border-top-left-radius: var(--border-radius);
  border-top-right-radius: var(--border-radius);
}

/* Styling for the Admonition modules (recolors the "note" field to Moonbeam blue */
.md-typeset .admonition.note,
.md-typeset details.note,
.md-typeset .admonition.注意事项,
.md-typeset details.注意事项 {
  border-color: var(--md-accent-fg-color);
}

.md-typeset .note > .admonition-title,
.md-typeset .note > summary,
.md-typeset .注意事项 > .admonition-title,
.md-typeset .注意事项 > summary {
  background-color: var(--teal-dark-transparent-15);
}

.md-typeset .note > .admonition-title::before,
.md-typeset .note > summary::before,
.md-typeset .注意事项 > .admonition-title::before,
.md-typeset .注意事项 > summary::before {
  background-color: var(--md-accent-fg-color);
  -webkit-mask-image: var(--md-admonition-icon--note);
  mask-image: var(--md-admonition-icon--note);
}

.md-typeset .note > .admonition-title:after,
.md-typeset .note > summary:after {
  color: var(--md-default-fg-color);
}

/* Styling for custom Admonition notes used for challenges */
.md-typeset .admonition.challenge,
.md-typeset details.challenge,
.md-typeset .admonition.挑战,
.md-typeset details.挑战 {
  border-color: #7d5ca5;
}

.md-typeset .challenge > .admonition-title,
.md-typeset .challenge > summary,
.md-typeset .挑战 > .admonition-title,
.md-typeset .挑战 > summary {
  background-color: rgba(125, 92, 165, 0.2);
}

.md-typeset .challenge > .admonition-title::before,
.md-typeset .challenge > summary::before,
.md-typeset .挑战 > .admonition-title::before,
.md-typeset .挑战 > summary::before {
  background-color: #7d5ca5;
  -webkit-mask-image: var(--md-admonition-icon--challenge);
  mask-image: var(--md-admonition-icon--challenge);
}

/* Styling for custom Admonition notes used for remember */
.md-typeset .admonition.remember,
.md-typeset details.remember,
.md-typeset .admonition.请记住,
.md-typeset details.请记住 {
  border-color: rgb(242, 160, 7);
}

.md-typeset .remember > .admonition-title,
.md-typeset .remember > summary,
.md-typeset .请记住 > .admonition-title,
.md-typeset .请记住 > summary {
  background-color: rgba(242, 160, 7, 0.1);
}

.md-typeset .remember > .admonition-title::before,
.md-typeset .remember > summary::before,
.md-typeset .请记住 > .admonition-title::before,
.md-typeset .请记住 > summary::before {
  background-color: rgb(242, 160, 7);
  -webkit-mask-image: var(--md-admonition-icon--remember);
  mask-image: var(--md-admonition-icon--remember);
}

/* Styling for custom Admonition notes used for code */
.md-typeset .admonition.code,
.md-typeset details.code,
.md-typeset .admonition.码,
.md-typeset details.码 {
  border-color: rgba(234, 90, 162, 0.5);
}

.md-typeset .code > .admonition-title,
.md-typeset .code > summary,
.md-typeset .码 > .admonition-title,
.md-typeset .码 > summary {
  background-color: rgba(234, 90, 162, 0.1);
}

.md-typeset .code > .admonition-title::before,
.md-typeset .code > summary::before,
.md-typeset .码 > .admonition-title::before,
.md-typeset .码 > summary::before {
  background-color: rgb(234, 90, 162);
  -webkit-mask-image: var(--md-admonition-icon--code);
  mask-image: var(--md-admonition-icon--code);
}

/* Styling for function description admonition */
.md-typeset details.function {
  border: none;
  margin: 0.1rem;
}

.md-typeset .function > summary {
  background-color: unset;
}

.md-typeset .function > summary::before {
  display: none;
}

.md-typeset .function > summary::after {
  left: 0.6rem;
}

.md-typeset .function summary {
  font-weight: 400;
  font-size: 0.8rem;
}

html .md-typeset details.function div.tabbed-set,
.md-typeset .function p,
.md-typeset .function .admonition {
  margin: 1em 2em;
}

.md-typeset .function .admonition * {
  margin: 0 -0.6rem;
  padding-top: 0.4rem;
}

.md-typeset .function .admonition > p:not(:first-child) {
  padding-left: 0.6rem;
  padding-right: 0.6rem;
}

.md-typeset .function summary code {
  box-shadow: none;
}

/* Styling to prevent code blocks from overlapping the Copy to Clipboard button */
.md-typeset pre > code {
  white-space: break-spaces;
  padding-right: 3em;
}

/* Styling for the Copy to Clipboard message */
.md-dialog {
  text-align: center;
  background: var(--teal-dark);
  z-index: 1000;
  border-radius: var(--border-radius);
}

.md-dialog__inner {
  color: var(--md-default-fg-color);
}

/* Styling for Tables */
.md-typeset table:not([class]) {
  border: var(--border-width) solid var(--purple-dark-tint-20);
  border-radius: var(--border-radius);
  display: inline-table;
  overflow: hidden;
}

.md-typeset .md-typeset__table table th {
  background-color: var(--purple-dark-transparent-15);
  text-transform: capitalize;
  font-weight: 400;
}

.md-typeset table:not([class]) td {
  border-top: var(--border-width) solid var(--purple-dark-tint-20);
}

.md-typeset table:not([class]) td,
.md-typeset table:not([class]) th {
  vertical-align: middle;
}

.md-typeset table:not([class]) tbody tr:hover {
  background: var(--purple-dark-transparent-10);
}

.md-typeset table td pre code {
  padding-right: 3em;
}

/* Tables centered */

/* Tabbed Styling */
.md-typeset .tabbed-set {
  border: var(--border-width) solid var(--purple-dark-tint-20);
  border-radius: var(--border-radius);
}

.md-typeset .tabbed-labels {
  display: flex;
  justify-content: space-around;
  width: 100%;
  margin: auto;
  border-radius: var(--border-radius);
  border-bottom-right-radius: 0;
  border-bottom-left-radius: 0;
  box-shadow: none;
}

.md-typeset .tabbed-content {
  border-top: var(--border-width) solid var(--purple-dark-tint-20);
  border-radius: var(--border-radius);
  background-color: var(--md-default-bg-color);
  overflow: hidden;
  border-top-left-radius: 0;
  border-top-right-radius: 0;
}

.md-typeset .tabbed-block {
  width: 100%;
}

.md-typeset__scrollwrap {
  margin: 0;
}

.md-typeset .tabbed-block p,
.md-typeset .tabbed-block ul,
.md-typeset .tabbed-block ol {
  margin: 1em;
}

/* Styling for tables in tabs */
.tabbed-content .md-typeset__table {
  width: 100%;
  padding: 0;
  margin-bottom: 0;
}

.tabbed-content .tabbed-block .md-typeset__table table:not([class]) {
  border: unset;
  border-radius: 0;
}

.md-typeset__scrollwrap {
  margin-top: 0;
  margin-bottom: 0;
}

.md-typeset
  .tabbed-set
  > input:first-child:checked
  ~ .tabbed-labels
  > :first-child,
.md-typeset
  .tabbed-set
  > input:nth-child(1):checked
  ~ .tabbed-labels
  > :nth-child(1),
.md-typeset
  .tabbed-set
  > input:nth-child(2):checked
  ~ .tabbed-labels
  > :nth-child(2),
.md-typeset
  .tabbed-set
  > input:nth-child(3):checked
  ~ .tabbed-labels
  > :nth-child(3),
.md-typeset
  .tabbed-set
  > input:nth-child(4):checked
  ~ .tabbed-labels
  > :nth-child(4) {
  color: var(--purple-light);
}

.md-typeset .tabbed-labels > label:hover {
  color: var(--purple-dark-tint-20er);
}

.js .md-typeset .tabbed-labels:before {
  background: var(--purple-light);
}

.tabbed-labels {
  padding-top: 0.2em;
  padding-bottom: 0.2em;
}

.md-button,
.md-typeset .md-button {
  border: var(--border-width-thin) solid var(--light-transparent-15);
  border-radius: var(--border-radius);
  background: var(--teal-dark-transparent-15);
  color: var(--teal-light);
  font-weight: 400;
  padding: 0.5em 1.5em;
  font-family: var(--label-font);
  text-transform: uppercase;
}

@media screen and (max-width: 44.9375em) {
  [dir='ltr'] .md-content__inner > .tabbed-set .tabbed-labels {
    margin: auto;
    justify-content: flex-start;
  }

  .md-content__inner > .highlight {
    margin: 1em 0;
  }
}

/* Focus/Hover Button Styling */
.select-wrapper.active,
.select-wrapper:hover,
.select-wrapper:active,
.md-typeset.md-button:focus,
.md-typeset.md-button:hover,
.md-typeset .md-button:focus,
.md-typeset .md-button:hover {
  background: var(--teal-light);
  border-color: var(--teal-light);
  color: var(--md-default-bg-color);
  text-decoration: none;
}

/* Disabled Button Styling */
.md-typeset .md-button.disabled-button,
.md-typeset .md-button.disabled-button:hover {
  cursor: default;
  background-color: var(--teal-light-transparent-15);
  border-color: var(--teal-dark);
  color: var(--teal-light);
  text-decoration: none;
  text-overflow: ellipsis;
  overflow: hidden;
  white-space: nowrap;
}

/* Center Buttons */
.button-wrapper {
  display: flex;
  justify-content: center;
  margin: 0.5em 0.2em;
  max-width: 100%;
}

/* Modal Styling */
.external-link-modal-container,
.error-modal-container,
.network-modal-container {
  position: fixed;
  z-index: 1000;
  top: 0;
  width: 100%;
  height: 100%;
  backdrop-filter: blur(2px);
}

.external-link-modal,
.error-modal,
.network-modal {
  background-color: var(--md-default-bg-color);
  border: var(--border-width) solid var(--teal-dark);
  border-radius: var(--border-radius);
  margin: 15% auto;
  font-size: 2em;
  padding: 1em;
  overflow: auto;
  width: 40%;
}

.close-modal {
  font-size: 2em;
  float: right;
  cursor: pointer;
  margin-left: 0.5em;
}

.network-message a,
.error-message,
.external-link-message {
  font-size: 0.8em;
}

.network-message {
  display: flex;
  flex-wrap: wrap;
}

@media screen and (max-width: 76.1875em) {
  .error-modal,
  .network-modal {
    width: 50%;
  }

  .external-link-modal {
    width: 60%;
  }
}

@media screen and (max-width: 46.1875em) {
  .error-modal,
  .network-modal {
    width: 80%;
    margin: 25% auto;
  }

  .external-link-modal {
    width: 90%;
  }
}

.network-modal-header,
.error-modal-header {
  margin-bottom: 1em;
  font-family: var(--md-text-font);
  font-size: 0.9em;
  font-weight: normal;
}

.md-typeset h3.external-link-modal-header {
  margin: 0.6em 0 0.8em;
}

/* Disclaimer styling */
.md-content__inner .main-page {
  margin-bottom: 0.5rem;
}

.disclaimer,
.page-disclaimer {
  margin-top: auto;
  font-size: x-small;
  font-style: italic;
}

.page-disclaimer {
  margin-top: 3em;
}

.intro-disclaimer {
  font-size: 0.8em;
  font-style: italic;
}

/* Feedback widget styling */
.md-feedback {
  margin: 1em auto 2em;
  text-align: center;
  border: var(--border-width) solid var(--border-purple-bright);
  border-radius: var(--border-radius);
  padding: 1em 4em;
  width: fit-content;
}

.md-feedback__title {
  font-family: var(--md-text-font);
  font-size: 80%;
  font-weight: 400;
}

.md-feedback__list {
  justify-content: space-between;
}

.md-feedback__icon {
  display: flex;
  border-radius: var(--border-radius);
  font-size: 80%;
  padding: 0.5em 1em;
  align-items: center;
  color: var(--light);
}

.md-feedback__icon svg {
  padding-left: 0.6em;
}

.md-feedback__icon:first-child {
  background: var(--teal-dark-transparent-15);
}

.md-feedback__icon:last-child {
  background: #e2656033;
}

.md-feedback__icon:first-child svg {
  fill: var(--md-accent-fg-color);
}

.md-feedback__icon:last-child svg {
  fill: #e26560;
}

.md-feedback__list:hover .md-icon:not(:disabled),
.md-feedback__icon:not(:disabled).md-icon:hover {
  color: var(--light);
}

.md-feedback__icon:first-child:hover {
  background: var(--teal-dark);
}

.md-feedback__icon:last-child:hover {
  background: rgba(226, 101, 96, 0.35);
}

/* Document date styling */
.md-source-file {
  display: flex;
  flex-direction: column;
  margin-top: 4em;
}

.md-source-file small {
  display: flex;
  justify-content: center;
}

.source-file-label {
  margin-right: 0.5em;
}

.source-file-seperator {
  margin: 0 0.5em;
}

@media screen and (max-width: 30em) {
  .source-file-seperator {
    display: none;
  }

  .md-source-file {
    margin: 2em auto 0;
  }

  .md-source-file small {
    display: block;
    text-align: center;
  }

  .disclaimer {
    margin: 2em auto;
  }
}

.subsection-wrapper + .md-source-file {
  margin-top: auto;
}

/* Kapa widget styling */
/* Removes vertical gap between links at bottom of modal */
.mantine-1emc9ft {
  gap: 0;
}

.mantine-p28swd:disabled,
.mantine-p28swd[data-disabled] {
  background-color: unset !important;
}

@media screen and (max-width: 48.125em) {
  /* Add spacing around links at the bottom */
  .mantine-1bmcgse {
    margin: auto 1em;
  }
}

/* Footer Styling */
.md-footer {
  border-top: var(--border-grid);
}

.md-footer-meta {
  border-top: var(--border-grid);
}

.md-footer__title,
.md-footer__title .md-ellipsis {
  display: flex;
  flex-direction: column;
}

.md-footer__title {
  font-size: 0.64rem;
}

.md-footer__direction {
  font-size: 0.6rem;
}

.md-footer__inner.md-grid {
  padding: 1em;
}

.md-footer__link {
  padding-bottom: 0;
  display: flex;
  align-items: center;
  margin-top: 0;
}

.md-footer__link,
.md-footer__title {
  margin-bottom: 0;
}

[dir='ltr'] .md-footer__link--next {
  margin-left: 0;
}

.md-footer__link:hover {
  text-decoration: none;
  color: var(--teal-light);
}

.md-footer__link:hover .md-footer__direction {
  color: var(--md-default-fg-color);
}

.md-footer-meta__inner.md-grid.center {
  justify-content: center;
}

.md-footer-meta__inner {
  flex-direction: column;
  align-content: center;
}

.md-social .md-social__link {
  display: flex;
  justify-content: center;
  align-items: center;
  margin-right: 0.5em;
  height: 2rem;
  width: 2rem;
}

.md-social .md-social__link:hover {
  opacity: var(--hover-opacity);
}

.md-social .md-social__link svg {
  max-height: 1rem;
  height: 1rem;
}

.column.newsletter {
  text-align: center;
}

.newsletter-label {
  font-family: var(--header-font);
  text-transform: uppercase;
}

.md-footer-copyright {
  font-size: 0.5rem;
  font-family: var(--label-font);
  text-transform: uppercase;
  display: flex;
  padding: 0.3em 1em;
  border-top: var(--border-grid);
  justify-content: space-between;
}

.policy-links a:first-child {
  margin-right: 2em;
}

/* Newsletter Signup Styling */
.hs-form.stacked {
  display: flex;
  flex-direction: column;
}

.hs-email {
  position: relative;
  display: inline-block;
  margin: 0.3em 0;
}

.hs-button {
  color: var(--purple-light);
  background: var(--purple-dark-transparent-15); /* rgba(140,132,245,.40); */
  border-radius: var(--border-radius);
  font-size: 0.8em;
  border: var(--border-width-thin) solid var(--purple-light);
  padding: 0.5em 1.5em;
  cursor: pointer;
  font-family: var(--label-font);
  text-transform: uppercase;
}

.hs-button:hover {
  background-color: var(--purple-light);
  color: var(--light);
}

.hs-input {
  background-color: var(--purple-dark-transparent-10);
  border-radius: var(--border-radius);
  border: var(--border-width-thin) solid var(--purple-light);
  color: var(--md-default-fg-color);
  width: 100%;
  height: 3em;
  padding: 1.5em;
}

.hs-input::placeholder {
  color: var(--light-transparent-40);
  font-size: 0.9em;
  font-family: var(--label-font);
  text-transform: uppercase;
}

.hs-error-msg {
  display: table-caption;
  width: max-content;
  font-size: 0.9em;
}

.hs-error-msgs {
  visibility: hidden;
  background-color: var(--purple-light);
  position: absolute;
  z-index: 1;
  width: 100%;
  border-radius: var(--border-radius);
}

.hs-error-msgs:not([hidden]) {
  /* Used to hide the tooltip after 3 seconds */
  animation: hideAnimation 0s ease-in 3s;
  animation-fill-mode: forwards;
  /* --- */
  visibility: visible;
  margin: 0;
  list-style: none;
  padding: 0.5em;
}

/* Used to hide the tooltip after 5 seconds */
@keyframes hideAnimation {
  to {
    visibility: hidden;
    width: 0;
    height: 0;
  }
}

[dir='ltr'] .md-typeset ul.hs-error-msgs {
  margin-left: 0;
}

.md-typeset ul.hs-error-msgs:not([hidden])::after {
  display: none;
}

[dir='ltr'] .md-typeset ul.hs-error-msgs li {
  margin-left: 0;
  text-align: left;
}

.hs-error-msgs li label a {
  font-size: 0.9em;
}

.hs-error-msgs li label a:hover {
  cursor: pointer;
}

.hs_error_rollup {
  display: none;
}

/* Mobile footer styling */
@media screen and (max-width: 76.1875em) {
  .md-footer-meta__inner.md-grid {
    width: 90%;
  }
}

@media screen and (max-width: 48.125em) {
  .md-footer-meta__inner.md-grid {
    width: 94%;
  }

  .hs-button,
  .column.newsletter,
  .newsletter-label,
  .md-footer-social,
  .md-footer-social * {
    margin: auto;
  }

  .md-footer-social .network-links {
    margin: 0 auto 1em;
  }
  .hs-button {
    display: flex;
  }
}

/* Index page styling */
.subsection-wrapper a {
  text-decoration: none;
}

.subsection-wrapper .title {
  color: var(--purple-light);
  margin: 0;
  font-size: 1.2em;
  padding: 1.5em 1.5em 0 1.2em;
}

.subsection-wrapper .description {
  color: var(--light);
  margin: 0;
  font-size: 0.9em;
  padding: 0 1.5em 1.8em 1.5em;
}

.subsection-wrapper .card {
  border: var(--border-width) solid var(--purple-dark-tint-20);
  border-radius: var(--border-radius);
  margin: 1em 0;
  width: 75%;
  text-decoration: none;
}

.subsection-wrapper .card:hover {
  opacity: var(--hover-opacity);
}

.subsection-wrapper .card:last-child {
  margin-bottom: 4em;
}

/* Home page styling */
.home {
  font-family: 'Banana Grotesk';
  margin: auto;
  max-width: 100%;
}

.md-sidebar.md-sidebar--primary.home {
  display: none;
}

.row {
  display: flex;
  justify-content: center;
}

.column {
  display: flex;
  flex-direction: column;
  margin: 0.5em;
}

.hero-img {
  width: 90em;
  margin: auto;
  padding: 1em;
}

.hero-column {
  margin-left: 0;
  width: 110%;
}

.row.quick-refs-medium,
.row.hero-buttons-small {
  display: none;
}

h1.hero-title {
  font-weight: 400;
  font-size: 1.75em;
  margin-top: 0.5em;
}

h2.hero-info {
  font-size: 1em;
  font-weight: 400;
  letter-spacing: -0.01em;
  line-height: 1.5;
  margin: 0 0 2em;
}

h1.hero-title,
h2.hero-info {
  font-family: 'Banana Grotesk';
}

.row.hero-buttons,
.row.modal-buttons,
.row.modal-buttons button {
  display: flex;
  justify-content: start;
  flex-wrap: wrap;
}

.row.modal-buttons button,
.row.hero-buttons button {
  display: flex;
  align-items: center;
  cursor: pointer;
  margin-right: 0.5em;
  margin-bottom: 0.5em;
  font-size: 0.9em;
}

.row button .md-icon svg {
  height: 1.1em;
}

.row.modal-buttons {
  margin-top: 1em;
  justify-content: end;
}

.row.modal-buttons button {
  font-size: 0.75em;
}

/* Reset opacity on buttons */
.md-button.connectMetaMask:hover,
.quick-ref-buttons a:hover,
.row.modal-buttons a:hover,
.row.hero-buttons a:hover {
  text-decoration: none;
  opacity: 1;
}

.row.cards {
  margin-bottom: 2em;
}

.home .card {
  width: 25em;
  min-height: 10em;
  border-radius: var(--border-radius);
  border: var(--border-width) solid var(--purple-dark-tint-20);
  overflow: auto;
  padding: 1em;
  margin-right: 0.5em;
  margin-bottom: 0.75em;
}

.home h2.card-title {
  margin: 0;
  font-size: 1.2em;
  color: var(--md-default-fg-color);
}

.home .card .card-header {
  min-height: 4em;
  display: flex;
  justify-content: space-between;
}

.home .card .card-header a:hover {
  color: var(--light);
}

.home .card .card-header img {
  height: fit-content;
}

.home .card > div:nth-child(2) {
  min-height: 5em;
  margin: 1em 0;
}

.home .card > div:nth-child(3) {
  min-height: 2.5em;
}

.card-info {
  font-size: 0.8em;
  color: var(--light);
}

.learn-more {
  font-weight: bold;
  font-size: 0.8em;
  display: flex;
  font-family: var(--label-font);
  text-transform: uppercase;
}

.learn-more span svg {
  fill: var(--md-accent-fg-color);
  width: 1.5em;
  vertical-align: text-top;
}

div.in-this-section-item {
  display: flex;
  align-items: start;
  margin-top: 0.5em;
}

.in-this-section-item img {
  height: 0.9em;
  max-width: 0.9em;
}

p.in-this-section {
  text-transform: uppercase;
  font-weight: bold;
  margin-bottom: 0.5em;
  font-size: 0.7em;
}

a.in-this-section-link {
  font-size: 0.7em;
  line-height: 1.2em;
  margin-left: 0.5em;
}

.quick-refs {
  flex-direction: column;
}

p.quick-ref-title {
  font-size: 1.3em;
  margin-bottom: 0.5em;
}

.md-button.quick-ref-button {
  font-family: var(--label-font);
  text-transform: uppercase;
  cursor: pointer;
  font-size: 0.8em;
  border: none;
  background: var(--purple-dark-transparent-15);
  border: var(--border-width-thin) solid var(--purple-light);
  color: var(--purple-light);
}

.md-button.quick-ref-button:hover {
  background: var(--purple-light);
  color: var(--md-default-fg-color);
  border-color: var(--purple-light);
}

.quick-ref-buttons {
  margin-bottom: 2em;
  display: flex;
  flex-wrap: wrap;
}

.quick-ref-buttons a {
  margin-right: 0.3em;
  margin-bottom: 0.5em;
}

/* Home page styling for smaller screens */
@media screen and (max-width: 76.1875em) {
  /* Show sidebar on home page */
  .md-sidebar.md-sidebar--primary.home {
    display: block;
  }

  .subsection-wrapper .card {
    margin: 1em auto;
    width: 100%;
  }

  .row.cards {
    flex-wrap: wrap;
  }

  .cards {
    flex-grow: 1;
    width: unset;
  }

  .home .card {
    width: unset;
    flex: 40%;
  }

  .home .card > div:nth-child(3) {
    min-height: 2em;
  }

  .row.hero,
  .row.cards {
    width: 90%;
    margin: auto;
  }

  .row.hero-buttons {
    flex-wrap: wrap;
    margin-top: 0;
  }

  .row.hero-buttons > a {
    margin: 0.25em 0;
  }

  .hero-column {
    width: 120%;
  }
}

@media screen and (max-width: 72.1875em) {
  .hero-column {
    width: 130%;
  }
}

@media screen and (max-width: 66.6875em) {
  .hero-column {
    width: 140%;
  }
}

@media screen and (max-width: 62.1875em) {
  .hero-column {
    width: 180%;
  }

  .row.quick-refs-medium {
    display: block;
    width: 90%;
    margin: auto;
  }

  .row.quick-refs {
    display: none;
  }
}

@media screen and (max-width: 55.6875em) {
  .hero-column {
    width: 220%;
  }

  .hero-info ~ .row.hero-buttons {
    display: none;
  }

  .row.hero ~ .row.hero-buttons-small {
    display: block;
    width: 90%;
    margin: auto;
  }
}

@media screen and (max-width: 48.125em) {
  .hero-img {
    display: none;
  }

  .cards {
    flex-grow: 1;
  }

  .home .card {
    width: unset;
    margin: 0.5em 0;
    flex: 100%;
  }

  .home .card > div:nth-child(2) {
    min-height: 0;
    margin: 0;
  }

  .hero-column {
    margin-left: 0;
    margin-right: 0;
  }
}

@media screen and (max-width: 30em) {
  .md-button.connectMetaMask-nav {
    display: none;
  }
}

/* Dropdown menu styling */
.md-tabs__list {
  display: flex;
  padding: 0 1em;
  contain: none;
  font-family: var(--label-font);
  border-left: var(--border-grid);
}

.md-tabs__item--custom {
  padding: 1em 1.5em;
  display: inline-block;
  min-height: 5.5em;
  align-content: space-around;
}

.md-tab__list {
  position: absolute;
  background: var(--teal-dark);
  color: var(--teal-light);
  z-index: 3;
  list-style: none;
  display: none;
  margin-top: 1em;
  padding: 0;
  top: 4.5em;
  transform: translateZ(0); /* For Safari */
  margin-left: -1em;
}

.md-tabs__item--custom:hover .md-tab__list,
.md-tab__list:hover {
  display: block;
}

.md-tabs__item--custom:hover {
  cursor: pointer;
}

.md-tab__item {
  font-size: 1.1em;
  padding: 0.75em 1.5em;
  border-top: var(--border-grid);
}

.md-tab__item:hover,
.md-tab__item:active {
  opacity: var(--hover-opacity);
}

.md-tab__item:hover:first-child,
.md-tab__item:active:first-child {
  border-top-left-radius: 0.2em;
  border-top-right-radius: 0.2em;
}

.md-tab__item:hover:last-child,
.md-tab__item:active:last-child {
  border-bottom-left-radius: 0.2em;
  border-bottom-right-radius: 0.2em;
}

.md-tab__item:hover a,
.md-tab__item:active a {
  text-decoration: none;
}

.md-tabs__link {
  opacity: unset;
  text-transform: uppercase;
}

.md-tabs__item--custom:hover .md-tabs__link {
  color: var(--md-accent-fg-color);
}

.md-tab__item a {
  display: flex;
  margin: 0.3em 0;
}

.dropdown-icon {
  width: 2em;
  height: 2em;
}

.text-col {
  margin-left: 1.5em;
}

.icon-col {
  display: flex;
  align-items: center;
}

.dropdown-title {
  text-transform: uppercase;
}

.dropdown-desc {
  margin: 0.2em 0;
  color: var(--light-transparent-60);
  font-family: var(--md-text-font);
}

/* 404 page */
.not-found {
  display: flex;
  justify-content: center;
  padding: 1em;
}

/* Announcement bar */
.md-banner {
  background-color: var(--pink-light);
  color: var(--dark);
}

.md-banner .md-typeset a {
  color: var(--pink-dark);
}

.md-banner__inner.md-grid.md-typeset {
  text-align: center;
}

.cn-tabs .md-tabs__item {
  height: unset;
  padding: 1em 2em;
}<|MERGE_RESOLUTION|>--- conflicted
+++ resolved
@@ -260,20 +260,10 @@
   position: relative;
 }
 
-<<<<<<< HEAD
 .select-wrapper.display {
   display: flex; /* Only display the selector if it has the display class */
 }
 
-.select-wrapper.active,
-.select-wrapper:hover,
-.select-wrapper:active {
-  border-color: var(--md-header-button-bg-color--hover);
-  color: var(--md-header-button-bg-color--hover);
-}
-
-=======
->>>>>>> 3d971279
 .select-wrapper .md-icon svg {
   height: 1rem;
   width: 1rem;
