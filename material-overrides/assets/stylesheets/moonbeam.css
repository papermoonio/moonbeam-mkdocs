--- conflicted
+++ resolved
@@ -2070,12 +2070,6 @@
   padding: 1em 2em;
 }
 
-<<<<<<< HEAD
-div.mermaid { 
-    display: flex !important; 
-    justify-content: center !important;
- }
-=======
 /* Cookie Consent Styling */
 .md-consent__overlay {
   width: calc(97% - 1px);
@@ -2232,4 +2226,8 @@
     max-width: 80rem;
   }
 }
->>>>>>> 8c34df5b
+
+div.mermaid { 
+    display: flex !important; 
+    justify-content: center !important;
+ }