--- conflicted
+++ resolved
@@ -1,334 +1,3 @@
-<<<<<<< HEAD
-'site_name': Moonbeam Docs
-'site_url': https://docs.moonbeam.network/cn/
-'home_url': https://moonbeam.network/
-'site_dir': /var/www/mkdocs-multi-lang/moonbeam-docs-cn-static
-'docs_dir': moonbeam-docs-cn
-'copyright': '© 2023 Moonbeam Foundation. All Rights Reserved.'
-'extra_javascript':
-  - 'js/connectMetaMask.js'
-  - 'js/errorModal.js'
-  - 'js/networkModal.js'
-  - 'js/handleLanguageChange.js'
-  - 'js/fixCreatedDate.js'
-  - 'js/externalLinkModal.js'
-'extra_css':
-  - '/assets/stylesheets/moonbeam.css'
-  - '/assets/stylesheets/termynal.css'
-'theme':
-  'name': 'material'
-  'custom_dir': 'material-overrides'
-  'favicon': '/assets/images/Moonbeam-Favicon-50.webp'
-  'logo': '/assets/images/moonbeam-logo.webp'
-  'font':
-    'text': 'Open Sans'
-  'features':
-    - 'navigation.tabs'
-    - 'navigation.tabs.sticky'
-    - 'navigation.sections'
-    - 'navigation.indexes'
-    - 'navigation.instant'
-    - 'navigation.prune'
-    - 'content.code.copy'
-    - 'announce.dismiss'
-'markdown_extensions':
-  - 'codehilite'
-  - 'meta'
-  - 'toc':
-      'permalink': !!bool 'true'
-      'title': 'Sections'
-  - 'admonition'
-  - 'pymdownx.snippets':
-      'base_path': 'moonbeam-docs-cn/.snippets'
-  - 'pymdownx.emoji':
-      'emoji_index': !!python/name:material.extensions.emoji.twemoji
-      'emoji_generator': !!python/name:material.extensions.emoji.to_svg
-      'options':
-        'custom_icons':
-          - 'material-overrides/.icons'
-  - 'pymdownx.tabbed':
-      'alternate_style': !!bool 'true'
-  - 'pymdownx.superfences'
-  - 'pymdownx.details'
-  - 'attr_list'
-'validation':
-  'absolute_links': 'ignore'
-  'unrecognized_links': 'ignore'
-'exclude_docs': 'README.md'
-'plugins':
-  - 'search'
-  - 'awesome-pages'
-  - 'git-revision-date-localized':
-      'exclude':
-        - '.snippets/*'
-      'enable_creation_date': !!bool 'true'
-  # - 'privacy'
-  - 'minify':
-      'minify_html': !!bool 'true'
-      'minify_js': !!bool 'true'
-      'minify_css': !!bool 'true'
-      'js_files':
-        - 'js/connectMetaMask.js'
-        - 'js/errorModal.js'
-        - 'js/networkModal.js'
-        - 'js/handleLanguageChange.js'
-        - 'js/fixCreatedDate.js'
-        - 'js/externalLinkModal.js'
-      'css_files': 
-        - '/assets/stylesheets/termynal.css'
-        - '/assets/stylesheets/moonbeam.css'
-  - 'redirects':
-      'redirect_maps':
-        'builders/build/eth-api/dev-env/truffle.md': 'builders/dev-env/index.md'
-        'builders/get-started/moonriver.md': 'index.md'
-        'builders/get-started/networks/layer2/bobabeam.md': 'index.md'
-        'builders/interoperability/xcm/xc-integration.md': 'index.md'
-        'builders/interoperability/xcm/xc20/mintable-xc20.md': 'index.md'
-        'builders/xcm/index.md': 'index.md'
-        'builders/xcm/overview.md': 'index.md'
-        'builders/xcm/xc20/index.md': 'index.md'
-        'builders/xcm/xc20/overview.md': 'builders/interoperability/xcm/xc20/overview.md'
-        'builders/xcm/xc-integration.md': 'builders/interoperability/xcm/xc-registration/index.md'
-        'getting-started/moonbase/faucet.md': 'index.md'
-        'learn/dapps-list/dtmb.md': 'index.md'
-        'networks/moonbase.md': 'index.md'
-        'tutorials/eth-api/truffle-start-to-end.md': 'index.md'
-        'builders/build/canonical-contracts.md': 'index.md'
-        'builders/build/eth-api/debug-trace.md': 'index.md'
-        'builders/build/eth-api/dev-env/brownie.md': 'index.md'
-        'builders/build/eth-api/dev-env/openzeppelin/defender.md': 'index.md'
-        'builders/build/eth-api/dev-env/openzeppelin/index.md': 'index.md'
-        'builders/build/eth-api/dev-env/openzeppelin/overview.md': 'index.md'
-        'builders/build/eth-api/dev-env/scaffold-eth.md': 'index.md'
-        'builders/build/eth-api/dev-env/waffle-mars.md': 'index.md'
-        'builders/build/eth-api/index.md': 'index.md'
-        'builders/build/eth-api/pubsub.md': 'index.md'
-        'builders/build/eth-api/verify-contracts/api-verification.md': 'index.md'
-        'builders/build/eth-api/verify-contracts/block-explorers.md': 'index.md'
-        'builders/build/eth-api/verify-contracts/etherscan-plugins.md': 'index.md'
-        'builders/build/eth-api/verify-contracts/index.md': 'index.md'
-        'builders/build/historical-updates.md': 'index.md'
-        'builders/build/index.md': 'index.md'
-        'builders/build/moonbeam-custom-api.md': 'index.md'
-        'builders/build/substrate-api/chopsticks.md': 'index.md'
-        'builders/build/substrate-api/index.md': 'index.md'
-        'builders/build/substrate-api/overview.md': 'index.md'
-        'builders/build/substrate-api/polkadot-js-api.md': 'index.md'
-        'builders/build/substrate-api/py-substrate-interface.md': 'index.md'
-        'builders/build/substrate-api/sidecar.md': 'index.md'
-        'builders/build/eth-api/dev-env/foundry.md': 'builders/dev-env/foundry.md'
-        'builders/build/eth-api/dev-env/hardhat.md': 'builders/dev-env/hardhat.md'
-        'builders/build/eth-api/dev-env/index.md': 'builders/dev-env/index.md'
-        'builders/build/eth-api/dev-env/openzeppelin/contracts.md': 'builders/dev-env/oz-contracts.md'
-        'builders/build/eth-api/dev-env/remix.md': 'builders/dev-env/remix.md'
-        'builders/build/eth-api/dev-env/tenderly.md': 'builders/dev-env/tenderly.md'
-        'builders/build/eth-api/dev-env/thirdweb.md': 'builders/dev-env/thirdweb.md'
-        'builders/get-started/endpoints.md': 'index.md'
-        'builders/get-started/eth-compare/balances.md': 'index.md'
-        'builders/get-started/eth-compare/consensus-finality.md': 'index.md'
-        'builders/get-started/eth-compare/index.md': 'index.md'
-        'builders/get-started/eth-compare/rpc-support.md': 'index.md'
-        'builders/get-started/eth-compare/security.md': 'index.md'
-        'builders/get-started/eth-compare/transfers-api.md': 'index.md'
-        'builders/get-started/eth-compare/tx-fees.md': 'index.md'
-        'builders/get-started/explorers.md': 'index.md'
-        'builders/get-started/index.md': 'index.md'
-        'builders/get-started/networks/index.md': 'index.md'
-        'builders/get-started/networks/moonbase.md': 'index.md'
-        'builders/get-started/networks/moonbeam-dev.md': 'index.md'
-        'builders/get-started/networks/moonbeam.md': 'index.md'
-        'builders/get-started/networks/moonriver.md': 'index.md'
-        'builders/get-started/quick-start.md': 'index.md'
-        'builders/get-started/token-profile.md': 'index.md'
-        'builders/integrations/analytics/dapplooker.md': 'index.md'
-        'builders/integrations/analytics/index.md': 'index.md'
-        'builders/integrations/gaming/index.md': 'index.md'
-        'builders/integrations/gaming/metafab.md': 'index.md'
-        'builders/integrations/indexers/covalent.md': 'index.md'
-        'builders/integrations/indexers/index.md': 'index.md'
-        'builders/integrations/indexers/subquery.md': 'index.md'
-        'builders/integrations/indexers/subsquid.md': 'index.md'
-        'builders/integrations/indexers/thegraph.md': 'index.md'
-        'builders/integrations/wallets/metamask.md': 'builders/integrations/metamask.md'
-        'builders/integrations/oracles/api3.md': 'index.md'
-        'builders/integrations/oracles/band-protocol.md': 'index.md'
-        'builders/integrations/oracles/chainlink.md': 'index.md'
-        'builders/integrations/oracles/index.md': 'index.md'
-        'builders/integrations/oracles/razor-network.md': 'index.md'
-        'builders/integrations/wallets/particle-network.md': 'builders/integrations/particle-network.md'
-        'builders/integrations/wallets/walletconnect.md': 'builders/integrations/walletconnect.md'
-        'builders/integrations/wallets/index.md': 'index.md'
-        'builders/interoperability/index.md': 'index.md'
-        'builders/interoperability/mrl.md': 'index.md'
-        'builders/interoperability/protocols/axelar.md': 'index.md'
-        'builders/interoperability/protocols/hyperlane.md': 'index.md'
-        'builders/interoperability/protocols/index.md': 'index.md'
-        'builders/interoperability/protocols/layerzero.md': 'index.md'
-        'builders/interoperability/protocols/wormhole.md': 'index.md'
-        'builders/interoperability/xcm/fees.md': 'index.md'
-        'builders/interoperability/xcm/index.md': 'index.md'
-        'builders/interoperability/xcm/overview.md': 'index.md'
-        'builders/interoperability/xcm/remote-evm-calls.md': 'index.md'
-        'builders/interoperability/xcm/send-execute-xcm.md': 'index.md'
-        'builders/interoperability/xcm/xc-registration/assets.md': 'index.md'
-        'builders/interoperability/xcm/xc-registration/forum-templates.md': 'index.md'
-        'builders/interoperability/xcm/xc-registration/index.md': 'index.md'
-        'builders/interoperability/xcm/xc-registration/xc-integration.md': 'index.md'
-        'builders/interoperability/xcm/xc20/index.md': 'index.md'
-        'builders/interoperability/xcm/xc20/interact.md': 'index.md'
-        'builders/interoperability/xcm/xc20/overview.md': 'index.md'
-        'builders/interoperability/xcm/xc20/xtokens.md': 'index.md'
-        'builders/interoperability/xcm/xcm-sdk/index.md': 'index.md'
-        'builders/interoperability/xcm/xcm-sdk/v0/index.md': 'index.md'
-        'builders/interoperability/xcm/xcm-sdk/v0/reference.md': 'index.md'
-        'builders/interoperability/xcm/xcm-sdk/v0/xcm-sdk.md': 'index.md'
-        'builders/interoperability/xcm/xcm-sdk/v1/index.md': 'index.md'
-        'builders/interoperability/xcm/xcm-sdk/v1/reference.md': 'index.md'
-        'builders/interoperability/xcm/xcm-sdk/v1/xcm-sdk.md': 'index.md'
-        'builders/interoperability/xcm/xcm-transactor.md': 'index.md'
-        'builders/build/eth-api/libraries/ethersjs.md': 'builders/libraries/ethersjs.md'
-        'builders/build/eth-api/libraries/ethersrs.md': 'builders/libraries/ethersrs.md'
-        'builders/build/eth-api/libraries/index.md': 'builders/libraries/index.md'
-        'builders/build/eth-api/libraries/viem.md': 'builders/libraries/viem.md'
-        'builders/build/eth-api/libraries/web3js.md': 'builders/libraries/web3js.md'
-        'builders/build/eth-api/libraries/web3py.md': 'builders/libraries/web3py.md'
-        'builders/pallets-precompiles/index.md': 'index.md'
-        'builders/pallets-precompiles/pallets/conviction-voting.md': 'index.md'
-        'builders/pallets-precompiles/pallets/identity.md': 'index.md'
-        'builders/pallets-precompiles/pallets/index.md': 'index.md'
-        'builders/pallets-precompiles/pallets/multisig.md': 'index.md'
-        'builders/pallets-precompiles/pallets/preimage.md': 'index.md'
-        'builders/pallets-precompiles/pallets/proxy.md': 'index.md'
-        'builders/pallets-precompiles/pallets/randomness.md': 'index.md'
-        'builders/pallets-precompiles/pallets/referenda.md': 'index.md'
-        'builders/pallets-precompiles/pallets/staking.md': 'index.md'
-        'builders/pallets-precompiles/pallets/utility.md': 'index.md'
-        'builders/pallets-precompiles/precompiles/author-mapping.md': 'index.md'
-        'builders/pallets-precompiles/precompiles/batch.md': 'index.md'
-        'builders/pallets-precompiles/precompiles/call-permit.md': 'index.md'
-        'builders/pallets-precompiles/precompiles/collective.md': 'index.md'
-        'builders/pallets-precompiles/precompiles/conviction-voting.md': 'index.md'
-        'builders/pallets-precompiles/precompiles/erc20.md': 'index.md'
-        'builders/pallets-precompiles/precompiles/eth-mainnet.md': 'index.md'
-        'builders/pallets-precompiles/precompiles/gmp.md': 'index.md'
-        'builders/pallets-precompiles/precompiles/identity.md': 'index.md'
-        'builders/pallets-precompiles/precompiles/index.md': 'index.md'
-        'builders/pallets-precompiles/precompiles/overview.md': 'index.md'
-        'builders/pallets-precompiles/precompiles/preimage.md': 'index.md'
-        'builders/pallets-precompiles/precompiles/proxy.md': 'index.md'
-        'builders/pallets-precompiles/precompiles/randomness.md': 'index.md'
-        'builders/pallets-precompiles/precompiles/referenda.md': 'index.md'
-        'builders/pallets-precompiles/precompiles/registry.md': 'index.md'
-        'builders/pallets-precompiles/precompiles/staking.md': 'index.md'
-        'builders/pallets-precompiles/precompiles/xcm-utils.md': 'index.md'
-        'learn/dapps-list/dapp-radar.md': 'index.md'
-        'learn/dapps-list/index.md': 'index.md'
-        'learn/dapps-list/state-of-the-dapps.md': 'index.md'
-        'learn/features/consensus.md': 'index.md'
-        'learn/features/eth-compatibility.md': 'index.md'
-        'learn/features/governance.md': 'index.md'
-        'learn/features/index.md': 'index.md'
-        'learn/features/randomness.md': 'index.md'
-        'learn/features/staking.md': 'index.md'
-        'learn/features/treasury.md': 'index.md'
-        'learn/features/unified-accounts.md': 'index.md'
-        'learn/features/xchain-plans.md': 'index.md'
-        'learn/index.md': 'index.md'
-        'learn/platform/code.md': 'index.md'
-        'learn/platform/glossary.md': 'index.md'
-        'learn/platform/index.md': 'index.md'
-        'learn/platform/links.md': 'index.md'
-        'learn/platform/networks/index.md': 'index.md'
-        'learn/platform/networks/moonbase.md': 'index.md'
-        'learn/platform/networks/moonbeam.md': 'index.md'
-        'learn/platform/networks/moonriver.md': 'index.md'
-        'learn/platform/networks/overview.md': 'index.md'
-        'learn/platform/technology.md': 'index.md'
-        'learn/platform/tokens.md': 'index.md'
-        'learn/platform/vision.md': 'index.md'
-        'learn/platform/why-polkadot.md': 'index.md'
-        'node-operators/index.md': 'index.md'
-        'node-operators/indexer-nodes/index.md': 'index.md'
-        'node-operators/indexer-nodes/thegraph-node.md': 'index.md'
-        'node-operators/networks/collators/account-management.md': 'index.md'
-        'node-operators/networks/collators/activities.md': 'index.md'
-        'node-operators/networks/collators/faq.md': 'index.md'
-        'node-operators/networks/collators/index.md': 'index.md'
-        'node-operators/networks/collators/orbiter.md': 'index.md'
-        'node-operators/networks/collators/overview.md': 'index.md'
-        'node-operators/networks/collators/requirements.md': 'index.md'
-        'node-operators/networks/index.md': 'index.md'
-        'node-operators/networks/run-a-node/compile-binary.md': 'index.md'
-        'node-operators/networks/run-a-node/docker.md': 'index.md'
-        'node-operators/networks/run-a-node/flags.md': 'index.md'
-        'node-operators/networks/run-a-node/index.md': 'index.md'
-        'node-operators/networks/run-a-node/overview.md': 'index.md'
-        'node-operators/networks/run-a-node/systemd.md': 'index.md'
-        'node-operators/networks/tracing-node.md': 'index.md'
-        'node-operators/oracle-nodes/index.md': 'index.md'
-        'node-operators/oracle-nodes/node-chainlink.md': 'index.md'
-        'tokens/connect/coinbase-wallet.md': 'index.md'
-        'tokens/connect/index.md': 'index.md'
-        'tokens/connect/ledger/ethereum.md': 'index.md'
-        'tokens/connect/ledger/index.md': 'index.md'
-        'tokens/connect/ledger/moonbeam.md': 'index.md'
-        'tokens/connect/ledger/moonriver.md': 'index.md'
-        'tokens/connect/mathwallet.md': 'index.md'
-        'tokens/connect/metamask.md': 'index.md'
-        'tokens/connect/polkadotjs.md': 'index.md'
-        'tokens/connect/subwallet.md': 'index.md'
-        'tokens/connect/talisman.md': 'index.md'
-        'tokens/connect/trezor.md': 'index.md'
-        'tokens/governance/index.md': 'index.md'
-        'tokens/governance/proposals.md': 'index.md'
-        'tokens/governance/treasury-spend.md': 'index.md'
-        'tokens/governance/voting.md': 'index.md'
-        'tokens/index.md': 'index.md'
-        'tokens/manage/identity.md': 'index.md'
-        'tokens/manage/index.md': 'index.md'
-        'tokens/manage/multisig-safe.md': 'index.md'
-        'tokens/manage/proxy-accounts.md': 'index.md'
-        'tokens/staking/index.md': 'index.md'
-        'tokens/staking/stake.md': 'index.md'
-        'tutorials/eth-api/chat-gpt.md': 'index.md'
-        'tutorials/eth-api/foundry-start-to-end.md': 'index.md'
-        'tutorials/eth-api/get-started.index.md': 'index.md'
-        'tutorials/eth-api/hardhat-start-to-end.md': 'index.md'
-  - 'macros':
-      'include_yaml':
-        - 'moonbeam-docs-cn/variables.yml'
-'extra':
-  'social':
-    - 'icon': 'fontawesome/brands/discord'
-      'link': 'https://discord.gg/PfpUATX'
-      'name': 'Discord'
-    - 'icon': 'moonbeam/element'
-      'link': 'https://app.element.io/#/room/#moonbeam:matrix.org'
-      'name': 'Element (Riot)'
-    - 'icon': 'fontawesome/brands/telegram'
-      'link': 'https://t.me/Moonbeam_Official'
-      'name': 'Telegram'
-    - 'icon': 'fontawesome/brands/twitter'
-      'link': 'https://twitter.com/MoonbeamNetwork'
-      'name': 'Twitter'
-    - 'icon': 'fontawesome/brands/youtube'
-      'link': 'https://www.youtube.com/c/MoonbeamNetwork'
-      'name': 'YouTube'
-    - 'icon': 'fontawesome/brands/github'
-      'link': 'https://github.com/moonbeam-foundation/moonbeam'
-      'name': 'GitHub'
-  'analytics':
-    'provider': 'google'
-    'property': 'G-5ZBERCXWC3'
-    'feedback':
-      'title': '此页面是否有帮助?'
-      'ratings':
-        - 'icon': 'material/thumb-up'
-          'label': '是的'
-          'name': '此页面很有帮助'
-          'data': 1
-          'note': >-
-=======
 site_name: Moonbeam Docs
 site_url: https://docs.moonbeam.network/cn/
 home_url: https://moonbeam.network/
@@ -353,13 +22,14 @@
   font:
     text: Banana Grotesk
   features:
-    - navigation.tabs
-    - navigation.tabs.sticky
-    - navigation.sections
+    - announce.dismiss
+    - content.code.copy
     - navigation.indexes
     - navigation.instant
     - navigation.prune
-    - content.code.copy
+    - navigation.sections
+    - navigation.tabs
+    - navigation.tabs.sticky
 markdown_extensions:
   - codehilite
   - meta
@@ -408,20 +78,221 @@
         - /assets/stylesheets/moonbeam.css
   - redirects:
       redirect_maps:
-        builders/build/eth-api/dev-env/truffle.md: builders/build/eth-api/dev-env/index.md
-        builders/get-started/moonriver.md: builders/get-started/networks/moonriver.md
-        builders/get-started/networks/layer2/bobabeam.md: builders/get-started/networks/index.md
-        builders/interoperability/xcm/xc-integration.md: builders/interoperability/xcm/xc-registration/index.md
-        builders/interoperability/xcm/xc20/mintable-xc20.md: builders/interoperability/xcm/xc20/overview.md
-        builders/xcm/index.md: builders/interoperability/xcm/index.md
-        builders/xcm/overview.md: builders/interoperability/xcm/overview.md
-        builders/xcm/xc20/index.md: builders/interoperability/xcm/xc20/index.md
+        builders/build/eth-api/dev-env/truffle.md: builders/dev-env/index.md
+        builders/get-started/moonriver.md: index.md
+        builders/get-started/networks/layer2/bobabeam.md: index.md
+        builders/interoperability/xcm/xc-integration.md: index.md
+        builders/interoperability/xcm/xc20/mintable-xc20.md: index.md
+        builders/xcm/index.md: index.md
+        builders/xcm/overview.md: index.md
+        builders/xcm/xc20/index.md: index.md
         builders/xcm/xc20/overview.md: builders/interoperability/xcm/xc20/overview.md
         builders/xcm/xc-integration.md: builders/interoperability/xcm/xc-registration/index.md
-        getting-started/moonbase/faucet.md: builders/get-started/networks/moonbase.md
-        learn/dapps-list/dtmb.md: learn/dapps-list/index.md
-        networks/moonbase.md: learn/platform/networks/moonbase.md
-        tutorials/eth-api/truffle-start-to-end.md: tutorials/eth-api/get-started.index.md
+        getting-started/moonbase/faucet.md: index.md
+        learn/dapps-list/dtmb.md: index.md
+        networks/moonbase.md: index.md
+        tutorials/eth-api/truffle-start-to-end.md: index.md
+        builders/build/canonical-contracts.md: index.md
+        builders/build/eth-api/debug-trace.md: index.md
+        builders/build/eth-api/dev-env/brownie.md: index.md
+        builders/build/eth-api/dev-env/openzeppelin/defender.md: index.md
+        builders/build/eth-api/dev-env/openzeppelin/index.md: index.md
+        builders/build/eth-api/dev-env/openzeppelin/overview.md: index.md
+        builders/build/eth-api/dev-env/scaffold-eth.md: index.md
+        builders/build/eth-api/dev-env/waffle-mars.md: index.md
+        builders/build/eth-api/index.md: index.md
+        builders/build/eth-api/pubsub.md: index.md
+        builders/build/eth-api/verify-contracts/api-verification.md: index.md
+        builders/build/eth-api/verify-contracts/block-explorers.md: index.md
+        builders/build/eth-api/verify-contracts/etherscan-plugins.md: index.md
+        builders/build/eth-api/verify-contracts/index.md: index.md
+        builders/build/historical-updates.md: index.md
+        builders/build/index.md: index.md
+        builders/build/moonbeam-custom-api.md: index.md
+        builders/build/substrate-api/chopsticks.md: index.md
+        builders/build/substrate-api/index.md: index.md
+        builders/build/substrate-api/overview.md: index.md
+        builders/build/substrate-api/polkadot-js-api.md: index.md
+        builders/build/substrate-api/py-substrate-interface.md: index.md
+        builders/build/substrate-api/sidecar.md: index.md
+        builders/build/eth-api/dev-env/foundry.md: builders/dev-env/foundry.md
+        builders/build/eth-api/dev-env/hardhat.md: builders/dev-env/hardhat.md
+        builders/build/eth-api/dev-env/index.md: builders/dev-env/index.md
+        builders/build/eth-api/dev-env/openzeppelin/contracts.md: builders/dev-env/oz-contracts.md
+        builders/build/eth-api/dev-env/remix.md: builders/dev-env/remix.md
+        builders/build/eth-api/dev-env/tenderly.md: builders/dev-env/tenderly.md
+        builders/build/eth-api/dev-env/thirdweb.md: builders/dev-env/thirdweb.md
+        builders/get-started/endpoints.md: index.md
+        builders/get-started/eth-compare/balances.md: index.md
+        builders/get-started/eth-compare/consensus-finality.md: index.md
+        builders/get-started/eth-compare/index.md: index.md
+        builders/get-started/eth-compare/rpc-support.md: index.md
+        builders/get-started/eth-compare/security.md: index.md
+        builders/get-started/eth-compare/transfers-api.md: index.md
+        builders/get-started/eth-compare/tx-fees.md: index.md
+        builders/get-started/explorers.md: index.md
+        builders/get-started/index.md: index.md
+        builders/get-started/networks/index.md: index.md
+        builders/get-started/networks/moonbase.md: index.md
+        builders/get-started/networks/moonbeam-dev.md: index.md
+        builders/get-started/networks/moonbeam.md: index.md
+        builders/get-started/networks/moonriver.md: index.md
+        builders/get-started/quick-start.md: index.md
+        builders/get-started/token-profile.md: index.md
+        builders/integrations/analytics/dapplooker.md: index.md
+        builders/integrations/analytics/index.md: index.md
+        builders/integrations/gaming/index.md: index.md
+        builders/integrations/gaming/metafab.md: index.md
+        builders/integrations/indexers/covalent.md: index.md
+        builders/integrations/indexers/index.md: index.md
+        builders/integrations/indexers/subquery.md: index.md
+        builders/integrations/indexers/subsquid.md: index.md
+        builders/integrations/indexers/thegraph.md: index.md
+        builders/integrations/wallets/metamask.md: builders/integrations/metamask.md
+        builders/integrations/oracles/api3.md: index.md
+        builders/integrations/oracles/band-protocol.md: index.md
+        builders/integrations/oracles/chainlink.md: index.md
+        builders/integrations/oracles/index.md: index.md
+        builders/integrations/oracles/razor-network.md: index.md
+        builders/integrations/wallets/particle-network.md: builders/integrations/particle-network.md
+        builders/integrations/wallets/walletconnect.md: builders/integrations/walletconnect.md
+        builders/integrations/wallets/index.md: index.md
+        builders/interoperability/index.md: index.md
+        builders/interoperability/mrl.md: index.md
+        builders/interoperability/protocols/axelar.md: index.md
+        builders/interoperability/protocols/hyperlane.md: index.md
+        builders/interoperability/protocols/index.md: index.md
+        builders/interoperability/protocols/layerzero.md: index.md
+        builders/interoperability/protocols/wormhole.md: index.md
+        builders/interoperability/xcm/fees.md: index.md
+        builders/interoperability/xcm/index.md: index.md
+        builders/interoperability/xcm/overview.md: index.md
+        builders/interoperability/xcm/remote-evm-calls.md: index.md
+        builders/interoperability/xcm/send-execute-xcm.md: index.md
+        builders/interoperability/xcm/xc-registration/assets.md: index.md
+        builders/interoperability/xcm/xc-registration/forum-templates.md: index.md
+        builders/interoperability/xcm/xc-registration/index.md: index.md
+        builders/interoperability/xcm/xc-registration/xc-integration.md: index.md
+        builders/interoperability/xcm/xc20/index.md: index.md
+        builders/interoperability/xcm/xc20/interact.md: index.md
+        builders/interoperability/xcm/xc20/overview.md: index.md
+        builders/interoperability/xcm/xc20/xtokens.md: index.md
+        builders/interoperability/xcm/xcm-sdk/index.md: index.md
+        builders/interoperability/xcm/xcm-sdk/v0/index.md: index.md
+        builders/interoperability/xcm/xcm-sdk/v0/reference.md: index.md
+        builders/interoperability/xcm/xcm-sdk/v0/xcm-sdk.md: index.md
+        builders/interoperability/xcm/xcm-sdk/v1/index.md: index.md
+        builders/interoperability/xcm/xcm-sdk/v1/reference.md: index.md
+        builders/interoperability/xcm/xcm-sdk/v1/xcm-sdk.md: index.md
+        builders/interoperability/xcm/xcm-transactor.md: index.md
+        builders/build/eth-api/libraries/ethersjs.md: builders/libraries/ethersjs.md
+        builders/build/eth-api/libraries/ethersrs.md: builders/libraries/ethersrs.md
+        builders/build/eth-api/libraries/index.md: builders/libraries/index.md
+        builders/build/eth-api/libraries/viem.md: builders/libraries/viem.md
+        builders/build/eth-api/libraries/web3js.md: builders/libraries/web3js.md
+        builders/build/eth-api/libraries/web3py.md: builders/libraries/web3py.md
+        builders/pallets-precompiles/index.md: index.md
+        builders/pallets-precompiles/pallets/conviction-voting.md: index.md
+        builders/pallets-precompiles/pallets/identity.md: index.md
+        builders/pallets-precompiles/pallets/index.md: index.md
+        builders/pallets-precompiles/pallets/multisig.md: index.md
+        builders/pallets-precompiles/pallets/preimage.md: index.md
+        builders/pallets-precompiles/pallets/proxy.md: index.md
+        builders/pallets-precompiles/pallets/randomness.md: index.md
+        builders/pallets-precompiles/pallets/referenda.md: index.md
+        builders/pallets-precompiles/pallets/staking.md: index.md
+        builders/pallets-precompiles/pallets/utility.md: index.md
+        builders/pallets-precompiles/precompiles/author-mapping.md: index.md
+        builders/pallets-precompiles/precompiles/batch.md: index.md
+        builders/pallets-precompiles/precompiles/call-permit.md: index.md
+        builders/pallets-precompiles/precompiles/collective.md: index.md
+        builders/pallets-precompiles/precompiles/conviction-voting.md: index.md
+        builders/pallets-precompiles/precompiles/erc20.md: index.md
+        builders/pallets-precompiles/precompiles/eth-mainnet.md: index.md
+        builders/pallets-precompiles/precompiles/gmp.md: index.md
+        builders/pallets-precompiles/precompiles/identity.md: index.md
+        builders/pallets-precompiles/precompiles/index.md: index.md
+        builders/pallets-precompiles/precompiles/overview.md: index.md
+        builders/pallets-precompiles/precompiles/preimage.md: index.md
+        builders/pallets-precompiles/precompiles/proxy.md: index.md
+        builders/pallets-precompiles/precompiles/randomness.md: index.md
+        builders/pallets-precompiles/precompiles/referenda.md: index.md
+        builders/pallets-precompiles/precompiles/registry.md: index.md
+        builders/pallets-precompiles/precompiles/staking.md: index.md
+        builders/pallets-precompiles/precompiles/xcm-utils.md: index.md
+        learn/dapps-list/dapp-radar.md: index.md
+        learn/dapps-list/index.md: index.md
+        learn/dapps-list/state-of-the-dapps.md: index.md
+        learn/features/consensus.md: index.md
+        learn/features/eth-compatibility.md: index.md
+        learn/features/governance.md: index.md
+        learn/features/index.md: index.md
+        learn/features/randomness.md: index.md
+        learn/features/staking.md: index.md
+        learn/features/treasury.md: index.md
+        learn/features/unified-accounts.md: index.md
+        learn/features/xchain-plans.md: index.md
+        learn/index.md: index.md
+        learn/platform/code.md: index.md
+        learn/platform/glossary.md: index.md
+        learn/platform/index.md: index.md
+        learn/platform/links.md: index.md
+        learn/platform/networks/index.md: index.md
+        learn/platform/networks/moonbase.md: index.md
+        learn/platform/networks/moonbeam.md: index.md
+        learn/platform/networks/moonriver.md: index.md
+        learn/platform/networks/overview.md: index.md
+        learn/platform/technology.md: index.md
+        learn/platform/tokens.md: index.md
+        learn/platform/vision.md: index.md
+        learn/platform/why-polkadot.md: index.md
+        node-operators/index.md: index.md
+        node-operators/indexer-nodes/index.md: index.md
+        node-operators/indexer-nodes/thegraph-node.md: index.md
+        node-operators/networks/collators/account-management.md: index.md
+        node-operators/networks/collators/activities.md: index.md
+        node-operators/networks/collators/faq.md: index.md
+        node-operators/networks/collators/index.md: index.md
+        node-operators/networks/collators/orbiter.md: index.md
+        node-operators/networks/collators/overview.md: index.md
+        node-operators/networks/collators/requirements.md: index.md
+        node-operators/networks/index.md: index.md
+        node-operators/networks/run-a-node/compile-binary.md: index.md
+        node-operators/networks/run-a-node/docker.md: index.md
+        node-operators/networks/run-a-node/flags.md: index.md
+        node-operators/networks/run-a-node/index.md: index.md
+        node-operators/networks/run-a-node/overview.md: index.md
+        node-operators/networks/run-a-node/systemd.md: index.md
+        node-operators/networks/tracing-node.md: index.md
+        node-operators/oracle-nodes/index.md: index.md
+        node-operators/oracle-nodes/node-chainlink.md: index.md
+        tokens/connect/coinbase-wallet.md: index.md
+        tokens/connect/index.md: index.md
+        tokens/connect/ledger/ethereum.md: index.md
+        tokens/connect/ledger/index.md: index.md
+        tokens/connect/ledger/moonbeam.md: index.md
+        tokens/connect/ledger/moonriver.md: index.md
+        tokens/connect/mathwallet.md: index.md
+        tokens/connect/metamask.md: index.md
+        tokens/connect/polkadotjs.md: index.md
+        tokens/connect/subwallet.md: index.md
+        tokens/connect/talisman.md: index.md
+        tokens/connect/trezor.md: index.md
+        tokens/governance/index.md: index.md
+        tokens/governance/proposals.md: index.md
+        tokens/governance/treasury-spend.md: index.md
+        tokens/governance/voting.md: index.md
+        tokens/index.md: index.md
+        tokens/manage/identity.md: index.md
+        tokens/manage/index.md: index.md
+        tokens/manage/multisig-safe.md: index.md
+        tokens/manage/proxy-accounts.md: index.md
+        tokens/staking/index.md: index.md
+        tokens/staking/stake.md: index.md
+        tutorials/eth-api/chat-gpt.md: index.md
+        tutorials/eth-api/foundry-start-to-end.md: index.md
+        tutorials/eth-api/get-started.index.md: index.md
+        tutorials/eth-api/hardhat-start-to-end.md: index.md
   - macros:
       include_yaml:
         - moonbeam-docs-cn/variables.yml
@@ -453,7 +324,6 @@
           name: 此页面很有帮助
           data: 1
           note: >-
->>>>>>> 3d971279
             感谢您的反馈意见!
         - icon: material/thumb-down
           label: 不
