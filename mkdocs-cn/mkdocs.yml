--- conflicted
+++ resolved
@@ -1,10 +1,9 @@
-<<<<<<< HEAD
 site_name: Moonbeam Docs
 site_url: https://docs.moonbeam.network/cn/
 home_url: https://moonbeam.network/
 site_dir: /var/www/mkdocs-multi-lang/moonbeam-docs-cn-static
 docs_dir: moonbeam-docs-cn
-copyright: © 2023 Moonbeam Foundation. All Rights Reserved.
+copyright: © 2024 Moonbeam Foundation. All Rights Reserved.
 extra_javascript:
   - js/connectMetaMask.js
   - js/errorModal.js
@@ -18,10 +17,10 @@
 theme:
   name: material
   custom_dir: material-overrides
-  favicon: /assets/images/Moonbeam-Favicon-50.webp
-  logo: /assets/images/moonbeam-logo.webp
+  favicon: /assets/images/favicon.webp
+  logo: /assets/images/logo.webp
   font:
-    text: Open Sans
+    text: Banana Grotesk
   features:
     - navigation.tabs
     - navigation.tabs.sticky
@@ -30,7 +29,6 @@
     - navigation.instant
     - navigation.prune
     - content.code.copy
-    - announce.dismiss
 markdown_extensions:
   - codehilite
   - meta
@@ -101,13 +99,10 @@
     - icon: fontawesome/brands/discord
       link: https://discord.gg/PfpUATX
       name: Discord
-    - icon: moonbeam/element
-      link: https://app.element.io/#/room/#moonbeam:matrix.org
-      name: Element (Riot)
     - icon: fontawesome/brands/telegram
       link: https://t.me/Moonbeam_Official
       name: Telegram
-    - icon: fontawesome/brands/twitter
+    - icon: fontawesome/brands/x-twitter
       link: https://twitter.com/MoonbeamNetwork
       name: Twitter
     - icon: fontawesome/brands/youtube
@@ -127,132 +122,6 @@
           name: 此页面很有帮助
           data: 1
           note: >-
-=======
-'site_name': Moonbeam Docs
-'site_url': https://docs.moonbeam.network/cn/
-'home_url': https://moonbeam.network/
-'site_dir': /var/www/mkdocs-multi-lang/moonbeam-docs-cn-static
-'docs_dir': moonbeam-docs-cn
-'copyright': '© 2023 Moonbeam Foundation. All Rights Reserved.'
-'extra_javascript':
-  - 'js/connectMetaMask.js'
-  - 'js/errorModal.js'
-  - 'js/networkModal.js'
-  - 'js/handleLanguageChange.js'
-  - 'js/fixCreatedDate.js'
-  - 'js/externalLinkModal.js'
-'extra_css':
-  - '/assets/stylesheets/moonbeam.css'
-  - '/assets/stylesheets/termynal.css'
-'theme':
-  'name': 'material'
-  'custom_dir': 'material-overrides'
-  'favicon': '/assets/images/favicon.webp'
-  'logo': '/assets/images/logo.webp'
-  'font':
-    'text': 'Banana Grotesk'
-  'features':
-    - 'navigation.tabs'
-    - 'navigation.tabs.sticky'
-    - 'navigation.sections'
-    - 'navigation.indexes'
-    - 'navigation.instant'
-    - 'navigation.prune'
-    - 'content.code.copy'
-'markdown_extensions':
-  - 'codehilite'
-  - 'meta'
-  - 'toc':
-      'permalink': !!bool 'true'
-      'title': 'Sections'
-  - 'admonition'
-  - 'pymdownx.snippets':
-      'base_path': 'moonbeam-docs-cn/.snippets'
-  - 'pymdownx.emoji':
-      'emoji_index': !!python/name:material.extensions.emoji.twemoji
-      'emoji_generator': !!python/name:material.extensions.emoji.to_svg
-      'options':
-        'custom_icons':
-          - 'material-overrides/.icons'
-  - 'pymdownx.tabbed':
-      'alternate_style': !!bool 'true'
-  - 'pymdownx.superfences'
-  - 'pymdownx.details'
-  - 'attr_list'
-'validation':
-  'absolute_links': 'ignore'
-  'unrecognized_links': 'ignore'
-'exclude_docs': 'README.md'
-'plugins':
-  - 'search'
-  - 'awesome-pages'
-  - 'git-revision-date-localized':
-      'exclude':
-        - '.snippets/*'
-      'enable_creation_date': !!bool 'true'
-  # - 'privacy'
-  - 'minify':
-      'minify_html': !!bool 'true'
-      'minify_js': !!bool 'true'
-      'minify_css': !!bool 'true'
-      'js_files':
-        - 'js/connectMetaMask.js'
-        - 'js/errorModal.js'
-        - 'js/networkModal.js'
-        - 'js/handleLanguageChange.js'
-        - 'js/fixCreatedDate.js'
-        - 'js/externalLinkModal.js'
-      'css_files': 
-        - '/assets/stylesheets/termynal.css'
-        - '/assets/stylesheets/moonbeam.css'
-  - 'redirects':
-      'redirect_maps':
-        'builders/build/eth-api/dev-env/truffle.md': 'builders/build/eth-api/dev-env/index.md'
-        'builders/get-started/moonriver.md': 'builders/get-started/networks/moonriver.md'
-        'builders/get-started/networks/layer2/bobabeam.md': 'builders/get-started/networks/index.md'
-        'builders/interoperability/xcm/xc-integration.md': 'builders/interoperability/xcm/xc-registration/index.md'
-        'builders/interoperability/xcm/xc20/mintable-xc20.md': 'builders/interoperability/xcm/xc20/overview.md'
-        'builders/xcm/index.md': 'builders/interoperability/xcm/index.md'
-        'builders/xcm/overview.md': 'builders/interoperability/xcm/overview.md'
-        'builders/xcm/xc20/index.md': 'builders/interoperability/xcm/xc20/index.md'
-        'builders/xcm/xc20/overview.md': 'builders/interoperability/xcm/xc20/overview.md'
-        'builders/xcm/xc-integration.md': 'builders/interoperability/xcm/xc-registration/index.md'
-        'getting-started/moonbase/faucet.md': 'builders/get-started/networks/moonbase.md'
-        'learn/dapps-list/dtmb.md': 'learn/dapps-list/index.md'
-        'networks/moonbase.md': 'learn/platform/networks/moonbase.md'
-        'tutorials/eth-api/truffle-start-to-end.md': 'tutorials/eth-api/get-started.index.md'
-  - 'macros':
-      'include_yaml':
-        - 'moonbeam-docs-cn/variables.yml'
-'extra':
-  'social':
-    - 'icon': 'fontawesome/brands/discord'
-      'link': 'https://discord.gg/PfpUATX'
-      'name': 'Discord'
-    - 'icon': 'fontawesome/brands/telegram'
-      'link': 'https://t.me/Moonbeam_Official'
-      'name': 'Telegram'
-    - 'icon': 'fontawesome/brands/x-twitter'
-      'link': 'https://twitter.com/MoonbeamNetwork'
-      'name': 'Twitter'
-    - 'icon': 'fontawesome/brands/youtube'
-      'link': 'https://www.youtube.com/c/MoonbeamNetwork'
-      'name': 'YouTube'
-    - 'icon': 'fontawesome/brands/github'
-      'link': 'https://github.com/moonbeam-foundation/moonbeam'
-      'name': 'GitHub'
-  'analytics':
-    'provider': 'google'
-    'property': 'G-5ZBERCXWC3'
-    'feedback':
-      'title': '此页面是否有帮助?'
-      'ratings':
-        - 'icon': 'material/thumb-up'
-          'label': '是的'
-          'name': '此页面很有帮助'
-          'data': 1
-          'note': >-
->>>>>>> 535cdde7
             感谢您的反馈意见!
         - icon: material/thumb-down
           label: 不
