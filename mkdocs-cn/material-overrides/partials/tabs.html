--- conflicted
+++ resolved
@@ -1,5 +1,4 @@
 {#-
-<<<<<<< HEAD
   This file was automatically generated - do not edit
 -#}
 {% import "partials/tabs-item.html" as item with context %}
@@ -13,40 +12,4 @@
       {% endfor %}
     </ul>
   </div>
-</nav>
-=======
-    This file was automatically generated - do not edit
-  -#}
-  
-  <nav class="md-tabs" aria-label="{{ lang.t('tabs') }}" data-md-component="tabs">
-    <div class="md-grid">
-      <ul class="md-tabs__list">
-        {% for nav_item in nav %}
-          {% if nav_item.is_section %}
-            <li class="md-tabs__item--custom" tabindex="0">
-              <span class="md-tabs__link">{{ nav_item.title }}</span>
-              <ul class="md-tab__list">
-                {% for section_item in nav_item.children %}
-                  {% if section_item.is_section %}
-                    <li class="md-tab__item">
-                      <a href="{{ section_item.children[0].url | url }}">
-                        <div class="icon-col">
-                          {% set icon_url = "/assets/images/dropdown-icons/" + section_item.children[0].url.split('/')[1] + ".webp" %}
-                          <img class="dropdown-icon" src="{{ icon_url }}" alt="{{ section_item.title }}" loading="lazy">
-                        </div>
-                        <div class="text-col">
-                          <span class="dropdown-title">{{ section_item.title }}</span>
-                          <p class="dropdown-desc">{{ section_item.children[0].meta.dropdown_description }}</p>
-                        </div>
-                      </a>
-                    </li>
-                  {% endif %}
-                {% endfor %}
-              </ul>
-            </li>
-          {% endif %}
-        {% endfor %}
-      </ul>
-    </div>
-  </nav>
->>>>>>> 3d971279
+</nav>