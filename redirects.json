--- conflicted
+++ resolved
@@ -526,7 +526,7 @@
     },
     {
       "key": "/learn/platform/roadmap/",
-      "value": "/"
+      "value": "/learn/"
     },
     {
       "key": "/learn/platform/technology/",
@@ -545,13 +545,6 @@
       "value": "/learn/"
     },
     {
-<<<<<<< HEAD
-=======
-      "key": "/learn/platform/roadmap/",
-      "value": "/learn/"
-    },
-    {
->>>>>>> e0b75857
       "key": "/learn/unified-accounts/",
       "value": "/learn/core-concepts/unified-accounts/"
     },
