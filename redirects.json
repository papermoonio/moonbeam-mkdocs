--- conflicted
+++ resolved
@@ -93,457 +93,438 @@
       "value": "/builders/ethereum/libraries/"
     },
     {
+      "key": "/builders/build/eth-api/libraries/viem/",
+      "value": "/builders/ethereum/libraries/viem/"
+    },
+    {
+      "key": "/builders/build/eth-api/libraries/web3js/",
+      "value": "/builders/ethereum/libraries/web3js/"
+    },
+    {
+      "key": "/builders/build/eth-api/libraries/web3py/",
+      "value": "/builders/ethereum/libraries/web3py/"
+    },
+    {
+      "key": "/builders/build/eth-api/pubsub/",
+      "value": "/builders/ethereum/json-rpc/pubsub/"
+    },
+    {
+      "key": "/builders/build/eth-api/verify-contracts/",
+      "value": "/builders/ethereum/verify-contracts/"
+    },
+    {
+      "key": "/builders/build/eth-api/verify-contracts/api-verification/",
+      "value": "/builders/ethereum/verify-contracts/api-verification/"
+    },
+    {
+      "key": "/builders/build/eth-api/verify-contracts/block-explorers/",
+      "value": "/builders/ethereum/verify-contracts/block-explorers/"
+    },
+    {
+      "key": "/builders/build/eth-api/verify-contracts/etherscan-plugins/",
+      "value": "/builders/ethereum/verify-contracts/etherscan-plugins/"
+    },
+    {
+      "key": "/builders/build/moonbeam-custom-api/",
+      "value": "/builders/ethereum/json-rpc/moonbeam-custom-api/"
+    },
+    {
+      "key": "/builders/build/substrate-api/",
+      "value": "/builders/substrate/"
+    },
+    {
+      "key": "/builders/build/substrate-api/chopsticks/",
+      "value": "/builders/substrate/dev-env/chopsticks/"
+    },
+    {
+      "key": "/builders/build/substrate-api/overview/",
+      "value": "/builders/substrate/overview/"
+    },
+    {
+      "key": "/builders/build/substrate-api/polkadot-js-api/",
+      "value": "/builders/substrate/libraries/polkadot-js-api/"
+    },
+    {
+      "key": "/builders/build/substrate-api/py-substrate-interface/",
+      "value": "/builders/substrate/libraries/py-substrate-interface/"
+    },
+    {
+      "key": "/builders/build/substrate-api/sidecar/",
+      "value": "/builders/substrate/libraries/sidecar/"
+    },
+    {
+      "key": "/builders/ethereum/dev-env/brownie/",
+      "value": "/builders/ethereum/dev-env/ape/"
+    },
+    {
+      "key": "/builders/ethereum/dev-env/openzeppelin/defender/",
+      "value": "/builders/ethereum/dev-env/openzeppelin/"
+    },
+    {
+      "key": "/builders/ethereum/historical-updates/",
+      "value": "/builders/build/historical-updates/"
+    },
+    {
+      "key": "/builders/ethereum/libraries/ethersrs/",
+      "value": "/builders/ethereum/libraries/"
+    },
+    {
+      "key": "/builders/ethereum/runtime-upgrades/",
+      "value": "/builders/build/runtime-upgrades/"
+    },
+    {
+      "key": "/builders/get-started/eth-compare/",
+      "value": "/learn/core-concepts/"
+    },
+    {
+      "key": "/builders/get-started/eth-compare/balances/",
+      "value": "/learn/core-concepts/balances/"
+    },
+    {
+      "key": "/builders/get-started/eth-compare/consensus-finality/",
+      "value": "/learn/core-concepts/consensus-finality/"
+    },
+    {
+      "key": "/builders/get-started/eth-compare/rpc-support/",
+      "value": "/builders/ethereum/json-rpc/eth-rpc/"
+    },
+    {
+      "key": "/builders/get-started/eth-compare/security/",
+      "value": "/learn/core-concepts/security/"
+    },
+    {
+      "key": "/builders/get-started/eth-compare/transfers-api/",
+      "value": "/learn/core-concepts/transfers-api/"
+    },
+    {
+      "key": "/builders/get-started/eth-compare/tx-fees/",
+      "value": "/learn/core-concepts/tx-fees/"
+    },
+    {
+      "key": "/builders/get-started/moonbase/",
+      "value": "/builders/get-started/networks/moonbase/"
+    },
+    {
+      "key": "/builders/get-started/moonbeam/",
+      "value": "/builders/get-started/networks/moonbeam/"
+    },
+    {
+      "key": "/builders/get-started/moonriver/",
+      "value": "/builders/get-started/networks/moonriver/"
+    },
+    {
+      "key": "/builders/get-started/networks/layer2/bobabeam/",
+      "value": "/builders/get-started/networks/"
+    },
+    {
+      "key": "/builders/integrations/gaming/metafab/",
+      "value": "/builders/integrations/"
+    },
+    {
+      "key": "/builders/integrations/indexers/thegraph/",
+      "value": "/builders/integrations/"
+    },
+    {
+      "key": "/builders/integrations/oracles/band-protocol/",
+      "value": "/builders/integrations/oracles/"
+    },
+    {
+      "key": "/builders/integrations/oracles/chainlink/",
+      "value": "/builders/integrations/oracles/"
+    },
+    {
+      "key": "/builders/integrations/oracles/razor-network/",
+      "value": "/builders/integrations/oracles/"
+    },
+    {
+      "key": "/builders/interact/hardhat/",
+      "value": "/builders/ethereum/dev-env/hardhat/"
+    },
+    {
+      "key": "/builders/interoperability/xcm/fees/",
+      "value": "/builders/interoperability/xcm/core-concepts/weights-fees/"
+    },
+    {
+      "key": "/builders/interoperability/xcm/remote-evm-calls/",
+      "value": "/builders/interoperability/xcm/remote-execution/remote-evm-calls/"
+    },
+    {
+      "key": "/builders/interoperability/xcm/xc-integration/",
+      "value": "/builders/interoperability/xcm/xc-registration/"
+    },
+    {
+      "key": "/builders/interoperability/xcm/xc20/mintable-xc20/",
+      "value": "/builders/interoperability/xcm/xc20/overview/"
+    },
+    {
+      "key": "/builders/interoperability/xcm/xc20/send-xc20s/xtokens-pallet/",
+      "value": "/builders/interoperability/xcm/xc20/send-xc20s/xcm-pallet/"
+    },
+    {
+      "key": "/builders/interoperability/xcm/xc20/xtokens/",
+      "value": "/builders/interoperability/xcm/xc20/send-xc20s/"
+    },
+    {
+      "key": "/builders/interoperability/xcm/xcm-sdk/",
+      "value": "https://moonbeam-foundation.github.io/xcm-sdk/latest/"
+    },
+    {
+      "key": "/builders/interoperability/xcm/xcm-sdk/v0/",
+      "value": "https://moonbeam-foundation.github.io/xcm-sdk/v0/"
+    },
+    {
+      "key": "/builders/interoperability/xcm/xcm-sdk/v0/reference/",
+      "value": "https://moonbeam-foundation.github.io/xcm-sdk/v0/reference/interfaces/"
+    },
+    {
+      "key": "/builders/interoperability/xcm/xcm-sdk/v0/xcm-sdk/",
+      "value": "https://moonbeam-foundation.github.io/xcm-sdk/v0/example-usage/"
+    },
+    {
+      "key": "/builders/interoperability/xcm/xcm-sdk/v1/",
+      "value": "https://moonbeam-foundation.github.io/xcm-sdk/v1/"
+    },
+    {
+      "key": "/builders/interoperability/xcm/xcm-sdk/v1/reference/",
+      "value": "https://moonbeam-foundation.github.io/xcm-sdk/v1/reference/interfaces/"
+    },
+    {
+      "key": "/builders/interoperability/xcm/xcm-sdk/v1/xcm-sdk/",
+      "value": "https://moonbeam-foundation.github.io/xcm-sdk/v1/example-usage/"
+    },
+    {
+      "key": "/builders/interoperability/xcm/xcm-transactor/",
+      "value": "/builders/interoperability/xcm/remote-execution/substrate-calls/"
+    },
+    {
+      "key": "/builders/json-rpc/",
+      "value": "/builders/ethereum/json-rpc/"
+    },
+    {
+      "key": "/builders/json-rpc/debug-trace/",
+      "value": "/builders/ethereum/json-rpc/debug-trace/"
+    },
+    {
+      "key": "/builders/json-rpc/eth-rpc/",
+      "value": "/builders/ethereum/json-rpc/eth-rpc/"
+    },
+    {
+      "key": "/builders/json-rpc/moonbeam-custom-api/",
+      "value": "/builders/ethereum/json-rpc/moonbeam-custom-api/"
+    },
+    {
+      "key": "/builders/json-rpc/pubsub/",
+      "value": "/builders/ethereum/json-rpc/pubsub/"
+    },
+    {
+      "key": "/builders/pallets-precompiles/",
+      "value": "/"
+    },
+    {
+      "key": "/builders/pallets-precompiles/pallets/",
+      "value": "/builders/substrate/interfaces/"
+    },
+    {
+      "key": "/builders/pallets-precompiles/pallets/conviction-voting/",
+      "value": "/builders/substrate/"
+    },
+    {
+      "key": "/builders/pallets-precompiles/pallets/identity/",
+      "value": "/builders/substrate/"
+    },
+    {
+      "key": "/builders/pallets-precompiles/pallets/multisig/",
+      "value": "/builders/substrate/"
+    },
+    {
+      "key": "/builders/pallets-precompiles/pallets/preimage/",
+      "value": "/builders/substrate/"
+    },
+    {
+      "key": "/builders/pallets-precompiles/pallets/proxy/",
+      "value": "/builders/substrate/"
+    },
+    {
+      "key": "/builders/pallets-precompiles/pallets/randomness/",
+      "value": "/builders/substrate/"
+    },
+    {
+      "key": "/builders/pallets-precompiles/pallets/referenda/",
+      "value": "/builders/substrate/"
+    },
+    {
+      "key": "/builders/pallets-precompiles/pallets/staking/",
+      "value": "/builders/substrate/"
+    },
+    {
+      "key": "/builders/pallets-precompiles/pallets/utility/",
+      "value": "/builders/substrate/"
+    },
+    {
+      "key": "/builders/pallets-precompiles/precompiles/",
+      "value": "/builders/ethereum/precompiles/"
+    },
+    {
+      "key": "/builders/pallets-precompiles/precompiles/batch/",
+      "value": "/builders/ethereum/precompiles/ux/batch/"
+    },
+    {
+      "key": "/builders/pallets-precompiles/precompiles/call-permit/",
+      "value": "/builders/ethereum/precompiles/ux/call-permit/"
+    },
+    {
+      "key": "/builders/pallets-precompiles/precompiles/collective/",
+      "value": "/builders/ethereum/precompiles/features/governance/collective/"
+    },
+    {
+      "key": "/builders/pallets-precompiles/precompiles/conviction-voting/",
+      "value": "/builders/ethereum/precompiles/features/governance/conviction-voting/"
+    },
+    {
+      "key": "/builders/pallets-precompiles/precompiles/erc20/",
+      "value": "/builders/ethereum/precompiles/ux/erc20/"
+    },
+    {
+      "key": "/builders/pallets-precompiles/precompiles/eth-mainnet/",
+      "value": "/builders/ethereum/precompiles/utility/eth-mainnet/"
+    },
+    {
+      "key": "/builders/pallets-precompiles/precompiles/gmp/",
+      "value": "/builders/ethereum/precompiles/interoperability/gmp/"
+    },
+    {
+      "key": "/builders/pallets-precompiles/precompiles/identity/",
+      "value": "/builders/ethereum/precompiles/account/identity/"
+    },
+    {
+      "key": "/builders/pallets-precompiles/precompiles/overview/",
+      "value": "/builders/ethereum/precompiles/overview/"
+    },
+    {
+      "key": "/builders/pallets-precompiles/precompiles/preimage/",
+      "value": "/builders/ethereum/precompiles/features/governance/preimage/"
+    },
+    {
+      "key": "/builders/pallets-precompiles/precompiles/proxy/",
+      "value": "/builders/ethereum/precompiles/account/proxy/"
+    },
+    {
+      "key": "/builders/pallets-precompiles/precompiles/randomness/",
+      "value": "/builders/ethereum/precompiles/features/randomness/"
+    },
+    {
+      "key": "/builders/pallets-precompiles/precompiles/referenda/",
+      "value": "/builders/ethereum/precompiles/features/governance/referenda/"
+    },
+    {
+      "key": "/builders/pallets-precompiles/precompiles/registry/",
+      "value": "/builders/ethereum/precompiles/utility/registry/"
+    },
+    {
+      "key": "/builders/pallets-precompiles/precompiles/relay-data-verifier/",
+      "value": "/builders/ethereum/precompiles/utility/relay-data-verifier/"
+    },
+    {
+      "key": "/builders/pallets-precompiles/precompiles/staking/",
+      "value": "/builders/ethereum/precompiles/features/staking/"
+    },
+    {
+      "key": "/builders/pallets-precompiles/precompiles/xcm-utils/",
+      "value": "/builders/interoperability/xcm/xcm-utils/"
+    },
+    {
+      "key": "/builders/substrate/interfaces/account/",
+      "value": "/builders/substrate/"
+    },
+    {
+      "key": "/builders/substrate/interfaces/account/identity/",
+      "value": "/builders/substrate/"
+    },
+    {
+      "key": "/builders/substrate/interfaces/account/multisig/",
+      "value": "/builders/substrate/"
+    },
+    {
+      "key": "/builders/substrate/interfaces/account/proxy/",
+      "value": "/builders/substrate/"
+    },
+    {
+      "key": "/builders/substrate/interfaces/features/",
+      "value": "/builders/substrate/"
+    },
+    {
+      "key": "/builders/substrate/interfaces/features/governance/",
+      "value": "/builders/substrate/"
+    },
+    {
+      "key": "/builders/substrate/interfaces/features/governance/conviction-voting/",
+      "value": "/builders/substrate/"
+    },
+    {
+      "key": "/builders/substrate/interfaces/features/governance/parameters/",
+      "value": "/builders/substrate/"
+    },
+    {
+      "key": "/builders/substrate/interfaces/features/governance/preimage/",
+      "value": "/builders/substrate/"
+    },
+    {
+      "key": "/builders/substrate/interfaces/features/governance/referenda/",
+      "value": "/builders/substrate/"
+    },
+    {
+      "key": "/builders/substrate/interfaces/features/randomness/",
+      "value": "/builders/substrate/"
+    },
+    {
+      "key": "/builders/substrate/interfaces/features/staking/",
+      "value": "/builders/substrate/"
+    },
+    {
+      "key": "/builders/substrate/interfaces/interoperability/",
+      "value": "/builders/substrate/"
+    },
+    {
+      "key": "/builders/substrate/interfaces/utility/",
+      "value": "/builders/substrate/"
+    },
+    {
+      "key": "/builders/substrate/interfaces/utility/utility/",
+      "value": "/builders/substrate/"
+    },
+    {
+      "key": "/builders/xcm/fees/",
+      "value": "/builders/interoperability/xcm/core-concepts/weights-fees/"
+    },
+    {
+      "key": "/builders/xcm/xc-integration/",
+      "value": "/builders/interoperability/xcm/xc-registration/"
+    },
+    {
+      "key": "/builders/xcm/xc20/",
+      "value": "/builders/interoperability/xcm/xc20/"
+    },
+    {
+      "key": "/builders/xcm/xc20/overview/",
+      "value": "/builders/interoperability/xcm/xc20/overview/"
+    },
+    {
+      "key": "/builders/xcm/xc20/xtokens/",
+      "value": "/builders/interoperability/xcm/xc20/send-xc20s/"
+    },
+    {
+      "key": "/builders/xcm/xcm-sdk/xcm-sdk/",
+      "value": "https:/moonbeam-foundation.github.io/xcm-sdk/latest/"
+    },
+    {
+      "key": "/builders/xcm/xcm-transactor/",
+      "value": "/builders/interoperability/xcm/remote-execution/substrate-calls/"
+    },
+    {
       "key": "/cn/builders/libraries/ethersrs/",
       "value": "/cn/builders/libraries/"
     },
     {
-      "key": "/builders/ethereum/libraries/ethersrs/",
-      "value": "/builders/ethereum/libraries/"
-    },
-    {
-      "key": "/builders/build/eth-api/libraries/viem/",
-      "value": "/builders/ethereum/libraries/viem/"
-    },
-    {
-      "key": "/builders/build/eth-api/libraries/web3js/",
-      "value": "/builders/ethereum/libraries/web3js/"
-    },
-    {
-      "key": "/builders/build/eth-api/libraries/web3py/",
-      "value": "/builders/ethereum/libraries/web3py/"
-    },
-    {
-      "key": "/builders/build/eth-api/pubsub/",
-      "value": "/builders/ethereum/json-rpc/pubsub/"
-    },
-    {
-      "key": "/builders/build/eth-api/verify-contracts/",
-      "value": "/builders/ethereum/verify-contracts/"
-    },
-    {
-      "key": "/builders/build/eth-api/verify-contracts/api-verification/",
-      "value": "/builders/ethereum/verify-contracts/api-verification/"
-    },
-    {
-      "key": "/builders/build/eth-api/verify-contracts/block-explorers/",
-      "value": "/builders/ethereum/verify-contracts/block-explorers/"
-    },
-    {
-      "key": "/builders/build/eth-api/verify-contracts/etherscan-plugins/",
-      "value": "/builders/ethereum/verify-contracts/etherscan-plugins/"
-    },
-    {
-      "key": "/builders/build/moonbeam-custom-api/",
-      "value": "/builders/ethereum/json-rpc/moonbeam-custom-api/"
-    },
-    {
-      "key": "/builders/build/substrate-api/",
-      "value": "/builders/substrate/"
-    },
-    {
-      "key": "/builders/build/substrate-api/chopsticks/",
-      "value": "/builders/substrate/dev-env/chopsticks/"
-    },
-    {
-      "key": "/builders/build/substrate-api/overview/",
-      "value": "/builders/substrate/overview/"
-    },
-    {
-      "key": "/builders/build/substrate-api/polkadot-js-api/",
-      "value": "/builders/substrate/libraries/polkadot-js-api/"
-    },
-    {
-      "key": "/builders/build/substrate-api/py-substrate-interface/",
-      "value": "/builders/substrate/libraries/py-substrate-interface/"
-    },
-    {
-      "key": "/builders/build/substrate-api/sidecar/",
-      "value": "/builders/substrate/libraries/sidecar/"
-    },
-    {
-<<<<<<< HEAD
-=======
-      "key": "/builders/substrate/interfaces/account/identity/",
-      "value": "/builders/substrate/"
-    },
-    {
-      "key": "/builders/substrate/interfaces/account/",
-      "value": "/builders/substrate/"
-    },
-    {
-      "key": "/builders/substrate/interfaces/account/multisig/",
-      "value": "/builders/substrate/"
-    },
-    {
-      "key": "/builders/substrate/interfaces/account/proxy/",
-      "value": "/builders/substrate/"
-    },
-    {
-      "key": "/builders/substrate/interfaces/features/governance/",
-      "value": "/builders/substrate/"
-    },
-    {
-      "key": "/builders/substrate/interfaces/features/governance/conviction-voting/",
-      "value": "/builders/substrate/"
-    },
-    {
-      "key": "/builders/substrate/interfaces/features/governance/parameters/",
-      "value": "/builders/substrate/"
-    },
-    {
-      "key": "/builders/substrate/interfaces/features/governance/preimage/",
-      "value": "/builders/substrate/"
-    },
-    {
-      "key": "/builders/substrate/interfaces/features/governance/referenda/",
-      "value": "/builders/substrate/"
-    },
-    {
->>>>>>> d7bc2d80
-      "key": "/builders/ethereum/dev-env/brownie/",
-      "value": "/builders/ethereum/dev-env/ape/"
-    },
-    {
-      "key": "/builders/ethereum/dev-env/openzeppelin/defender/",
-      "value": "/builders/ethereum/dev-env/openzeppelin/"
-    },
-    {
-      "key": "/builders/ethereum/historical-updates/",
-      "value": "/builders/build/historical-updates/"
-    },
-    {
-      "key": "/builders/ethereum/runtime-upgrades/",
-      "value": "/builders/build/runtime-upgrades/"
-    },
-    {
-      "key": "/builders/get-started/eth-compare/",
-      "value": "/learn/core-concepts/"
-    },
-    {
-      "key": "/builders/get-started/eth-compare/balances/",
-      "value": "/learn/core-concepts/balances/"
-    },
-    {
-      "key": "/builders/get-started/eth-compare/consensus-finality/",
-      "value": "/learn/core-concepts/consensus-finality/"
-    },
-    {
-      "key": "/builders/get-started/eth-compare/rpc-support/",
-      "value": "/builders/ethereum/json-rpc/eth-rpc/"
-    },
-    {
-      "key": "/builders/get-started/eth-compare/security/",
-      "value": "/learn/core-concepts/security/"
-    },
-    {
-      "key": "/builders/get-started/eth-compare/transfers-api/",
-      "value": "/learn/core-concepts/transfers-api/"
-    },
-    {
-      "key": "/builders/get-started/eth-compare/tx-fees/",
-      "value": "/learn/core-concepts/tx-fees/"
-    },
-    {
-      "key": "/builders/get-started/moonbase/",
-      "value": "/builders/get-started/networks/moonbase/"
-    },
-    {
-      "key": "/builders/get-started/moonbeam/",
-      "value": "/builders/get-started/networks/moonbeam/"
-    },
-    {
-      "key": "/builders/get-started/moonriver/",
-      "value": "/builders/get-started/networks/moonriver/"
-    },
-    {
-      "key": "/builders/get-started/networks/layer2/bobabeam/",
-      "value": "/builders/get-started/networks/"
-    },
-    {
-      "key": "/builders/integrations/gaming/metafab/",
-      "value": "/builders/integrations/"
-    },
-    {
-      "key": "/builders/integrations/indexers/thegraph/",
-      "value": "/builders/integrations/"
-    },
-    {
-      "key": "/builders/integrations/oracles/band-protocol/",
-      "value": "/builders/integrations/oracles/"
-    },
-    {
-      "key": "/builders/integrations/oracles/chainlink/",
-      "value": "/builders/integrations/oracles/"
-    },
-    {
-      "key": "/builders/integrations/oracles/razor-network/",
-      "value": "/builders/integrations/oracles/"
-    },
-    {
-      "key": "/builders/interact/hardhat/",
-      "value": "/builders/ethereum/dev-env/hardhat/"
-    },
-    {
-      "key": "/builders/interoperability/xcm/fees/",
-      "value": "/builders/interoperability/xcm/core-concepts/weights-fees/"
-    },
-    {
-      "key": "/builders/interoperability/xcm/remote-evm-calls/",
-      "value": "/builders/interoperability/xcm/remote-execution/remote-evm-calls/"
-    },
-    {
-      "key": "/builders/interoperability/xcm/xc-integration/",
-      "value": "/builders/interoperability/xcm/xc-registration/"
-    },
-    {
-      "key": "/builders/interoperability/xcm/xc20/mintable-xc20/",
-      "value": "/builders/interoperability/xcm/xc20/overview/"
-    },
-    {
-      "key": "/builders/interoperability/xcm/xc20/send-xc20s/xtokens-pallet/",
-      "value": "/builders/interoperability/xcm/xc20/send-xc20s/xcm-pallet/"
-    },
-    {
-      "key": "/builders/interoperability/xcm/xc20/xtokens/",
-      "value": "/builders/interoperability/xcm/xc20/send-xc20s/"
-    },
-    {
-      "key": "/builders/interoperability/xcm/xcm-sdk/",
-      "value": "https://moonbeam-foundation.github.io/xcm-sdk/latest/"
-    },
-    {
-      "key": "/builders/interoperability/xcm/xcm-sdk/v0/",
-      "value": "https://moonbeam-foundation.github.io/xcm-sdk/v0/"
-    },
-    {
-      "key": "/builders/interoperability/xcm/xcm-sdk/v0/reference/",
-      "value": "https://moonbeam-foundation.github.io/xcm-sdk/v0/reference/interfaces/"
-    },
-    {
-      "key": "/builders/interoperability/xcm/xcm-sdk/v0/xcm-sdk/",
-      "value": "https://moonbeam-foundation.github.io/xcm-sdk/v0/example-usage/"
-    },
-    {
-      "key": "/builders/interoperability/xcm/xcm-sdk/v1/",
-      "value": "https://moonbeam-foundation.github.io/xcm-sdk/v1/"
-    },
-    {
-      "key": "/builders/interoperability/xcm/xcm-sdk/v1/reference/",
-      "value": "https://moonbeam-foundation.github.io/xcm-sdk/v1/reference/interfaces/"
-    },
-    {
-      "key": "/builders/interoperability/xcm/xcm-sdk/v1/xcm-sdk/",
-      "value": "https://moonbeam-foundation.github.io/xcm-sdk/v1/example-usage/"
-    },
-    {
-      "key": "/builders/interoperability/xcm/xcm-transactor/",
-      "value": "/builders/interoperability/xcm/remote-execution/substrate-calls/"
-    },
-    {
-      "key": "/builders/json-rpc/",
-      "value": "/builders/ethereum/json-rpc/"
-    },
-    {
-      "key": "/builders/json-rpc/debug-trace/",
-      "value": "/builders/ethereum/json-rpc/debug-trace/"
-    },
-    {
-      "key": "/builders/json-rpc/eth-rpc/",
-      "value": "/builders/ethereum/json-rpc/eth-rpc/"
-    },
-    {
-      "key": "/builders/json-rpc/moonbeam-custom-api/",
-      "value": "/builders/ethereum/json-rpc/moonbeam-custom-api/"
-    },
-    {
-      "key": "/builders/json-rpc/pubsub/",
-      "value": "/builders/ethereum/json-rpc/pubsub/"
-    },
-    {
-      "key": "/builders/pallets-precompiles/",
-      "value": "/"
-    },
-    {
-      "key": "/builders/pallets-precompiles/pallets/",
-      "value": "/builders/substrate/interfaces/"
-    },
-    {
-      "key": "/builders/pallets-precompiles/pallets/conviction-voting/",
-      "value": "/builders/substrate/"
-    },
-    {
-      "key": "/builders/pallets-precompiles/pallets/identity/",
-      "value": "/builders/substrate/"
-    },
-    {
-      "key": "/builders/pallets-precompiles/pallets/multisig/",
-      "value": "/builders/substrate/"
-    },
-    {
-      "key": "/builders/pallets-precompiles/pallets/preimage/",
-      "value": "/builders/substrate/"
-    },
-    {
-      "key": "/builders/pallets-precompiles/pallets/proxy/",
-      "value": "/builders/substrate/"
-    },
-    {
-      "key": "/builders/pallets-precompiles/pallets/randomness/",
-      "value": "/builders/substrate/"
-    },
-    {
-      "key": "/builders/pallets-precompiles/pallets/referenda/",
-      "value": "/builders/substrate/"
-    },
-    {
-      "key": "/builders/pallets-precompiles/pallets/staking/",
-      "value": "/builders/substrate/"
-    },
-    {
-      "key": "/builders/pallets-precompiles/pallets/utility/",
-      "value": "/builders/substrate/"
-    },
-    {
-      "key": "/builders/substrate/interfaces/interoperability/",
-      "value": "/builders/substrate/"
-    },
-    {
-      "key": "/builders/substrate/interfaces/utility/",
-      "value": "/builders/substrate/"
-    },
-    {
-      "key": "/builders/substrate/interfaces/utility/utility/",
-      "value": "/builders/substrate/"
-    },
-    {
-      "key": "/builders/substrate/interfaces/features/",
-      "value": "/builders/substrate/"
-    },
-    {
-      "key": "/builders/substrate/interfaces/features/randomness/",
-      "value": "/builders/substrate/"
-    },
-    {
-      "key": "/builders/substrate/interfaces/features/staking/",
-      "value": "/builders/substrate/"
-    },
-    {
-      "key": "/builders/pallets-precompiles/precompiles/",
-      "value": "/builders/ethereum/precompiles/"
-    },
-    {
-      "key": "/builders/pallets-precompiles/precompiles/batch/",
-      "value": "/builders/ethereum/precompiles/ux/batch/"
-    },
-    {
-      "key": "/builders/pallets-precompiles/precompiles/call-permit/",
-      "value": "/builders/ethereum/precompiles/ux/call-permit/"
-    },
-    {
-      "key": "/builders/pallets-precompiles/precompiles/collective/",
-      "value": "/builders/ethereum/precompiles/features/governance/collective/"
-    },
-    {
-      "key": "/builders/pallets-precompiles/precompiles/conviction-voting/",
-      "value": "/builders/ethereum/precompiles/features/governance/conviction-voting/"
-    },
-    {
-      "key": "/builders/pallets-precompiles/precompiles/erc20/",
-      "value": "/builders/ethereum/precompiles/ux/erc20/"
-    },
-    {
-      "key": "/builders/pallets-precompiles/precompiles/eth-mainnet/",
-      "value": "/builders/ethereum/precompiles/utility/eth-mainnet/"
-    },
-    {
-      "key": "/builders/pallets-precompiles/precompiles/gmp/",
-      "value": "/builders/ethereum/precompiles/interoperability/gmp/"
-    },
-    {
-      "key": "/builders/pallets-precompiles/precompiles/identity/",
-      "value": "/builders/ethereum/precompiles/account/identity/"
-    },
-    {
-      "key": "/builders/pallets-precompiles/precompiles/overview/",
-      "value": "/builders/ethereum/precompiles/overview/"
-    },
-    {
-      "key": "/builders/pallets-precompiles/precompiles/preimage/",
-      "value": "/builders/ethereum/precompiles/features/governance/preimage/"
-    },
-    {
-      "key": "/builders/pallets-precompiles/precompiles/proxy/",
-      "value": "/builders/ethereum/precompiles/account/proxy/"
-    },
-    {
-      "key": "/builders/pallets-precompiles/precompiles/randomness/",
-      "value": "/builders/ethereum/precompiles/features/randomness/"
-    },
-    {
-      "key": "/builders/pallets-precompiles/precompiles/referenda/",
-      "value": "/builders/ethereum/precompiles/features/governance/referenda/"
-    },
-    {
-      "key": "/builders/pallets-precompiles/precompiles/registry/",
-      "value": "/builders/ethereum/precompiles/utility/registry/"
-    },
-    {
-      "key": "/builders/pallets-precompiles/precompiles/relay-data-verifier/",
-      "value": "/builders/ethereum/precompiles/utility/relay-data-verifier/"
-    },
-    {
-      "key": "/builders/pallets-precompiles/precompiles/staking/",
-      "value": "/builders/ethereum/precompiles/features/staking/"
-    },
-    {
-      "key": "/builders/pallets-precompiles/precompiles/xcm-utils/",
-      "value": "/builders/interoperability/xcm/xcm-utils/"
-    },
-    {
-      "key": "/builders/substrate/interfaces/account/",
-      "value": "/builders/substrate/"
-    },
-    {
-      "key": "/builders/substrate/interfaces/account/identity/",
-      "value": "/builders/substrate/"
-    },
-    {
-      "key": "/builders/substrate/interfaces/account/multisig/",
-      "value": "/builders/substrate/"
-    },
-    {
-      "key": "/builders/substrate/interfaces/account/proxy/",
-      "value": "/builders/substrate/"
-    },
-    {
-      "key": "/builders/xcm/fees/",
-      "value": "/builders/interoperability/xcm/core-concepts/weights-fees/"
-    },
-    {
-      "key": "/builders/xcm/xc-integration/",
-      "value": "/builders/interoperability/xcm/xc-registration/"
-    },
-    {
-      "key": "/builders/xcm/xc20/",
-      "value": "/builders/interoperability/xcm/xc20/"
-    },
-    {
-      "key": "/builders/xcm/xc20/overview/",
-      "value": "/builders/interoperability/xcm/xc20/overview/"
-    },
-    {
-      "key": "/builders/xcm/xc20/xtokens/",
-      "value": "/builders/interoperability/xcm/xc20/send-xc20s/"
-    },
-    {
-      "key": "/builders/xcm/xcm-sdk/xcm-sdk/",
-      "value": "https:/moonbeam-foundation.github.io/xcm-sdk/latest/"
-    },
-    {
-      "key": "/builders/xcm/xcm-transactor/",
-      "value": "/builders/interoperability/xcm/remote-execution/substrate-calls/"
-    },
-    {
       "key": "/getting-started/local-node/deploy-contract/",
       "value": "/builders/ethereum/libraries/"
     },
@@ -588,6 +569,82 @@
       "value": "/builders/ethereum/dev-env/"
     },
     {
+      "key": "/integrations/openzeppelin/overview/",
+      "value": "/builders/ethereum/dev-env/openzeppelin/overview/"
+    },
+    {
+      "key": "/learn/dapps-list/",
+      "value": "/learn/dapp-directory/"
+    },
+    {
+      "key": "/learn/dapps-list/dapp-directory/",
+      "value": "/learn/dapp-directory/"
+    },
+    {
+      "key": "/learn/dapps-list/dapp-radar/",
+      "value": "/learn/dapp-directory/"
+    },
+    {
+      "key": "/learn/dapps-list/dtmb/",
+      "value": "/learn/dapp-directory/"
+    },
+    {
+      "key": "/learn/dapps-list/state-of-the-dapps/",
+      "value": "/learn/dapp-directory/"
+    },
+    {
+      "key": "/learn/features/unified-accounts/",
+      "value": "/learn/core-concepts/unified-accounts/"
+    },
+    {
+      "key": "/learn/platform/roadmap/",
+      "value": "/learn/"
+    },
+    {
+      "key": "/learn/platform/technology/",
+      "value": "/learn/"
+    },
+    {
+      "key": "/learn/platform/tokens/",
+      "value": "/learn/"
+    },
+    {
+      "key": "/learn/platform/vision/",
+      "value": "/learn/"
+    },
+    {
+      "key": "/learn/platform/why-polkadot/",
+      "value": "/learn/"
+    },
+    {
+      "key": "/learn/unified-accounts/",
+      "value": "/learn/core-concepts/unified-accounts/"
+    },
+    {
+      "key": "/networks/moonriver/",
+      "value": "/learn/platform/networks/moonriver/"
+    },
+    {
+      "key": "/node-operators/indexer-nodes/",
+      "value": "/node-operators/"
+    },
+    {
+      "key": "/node-operators/indexer-nodes/thegraph-node/",
+      "value": "/node-operators/"
+    },
+    {
+      "key": "/node-operators/networks/full-node/",
+      "value": "/node-operators/networks/run-a-node/overview/"
+    },
+    {
+      "key": "/node-operators/oracle-nodes/",
+      "value": "/builders/integrations/oracles/"
+    },
+    {
+      "key": "/node-operators/oracle-nodes/node-chainlink/",
+      "value": "/builders/integrations/oracles/"
+    },
+    {
       "key": "/tokens/connect/coinbase-wallet/",
       "value": "/tokens/connect/"
     },
@@ -602,82 +659,6 @@
     {
       "key": "/tokens/connect/ledger/moonriver/",
       "value": "/tokens/connect/ledger/"
-    },
-    {
-      "key": "/integrations/openzeppelin/overview/",
-      "value": "/builders/ethereum/dev-env/openzeppelin/overview/"
-    },
-    {
-      "key": "/learn/dapps-list/",
-      "value": "/learn/dapp-directory/"
-    },
-    {
-      "key": "/learn/dapps-list/dapp-directory/",
-      "value": "/learn/dapp-directory/"
-    },
-    {
-      "key": "/learn/dapps-list/dapp-radar/",
-      "value": "/learn/dapp-directory/"
-    },
-    {
-      "key": "/learn/dapps-list/dtmb/",
-      "value": "/learn/dapp-directory/"
-    },
-    {
-      "key": "/learn/dapps-list/state-of-the-dapps/",
-      "value": "/learn/dapp-directory/"
-    },
-    {
-      "key": "/learn/features/unified-accounts/",
-      "value": "/learn/core-concepts/unified-accounts/"
-    },
-    {
-      "key": "/learn/platform/roadmap/",
-      "value": "/learn/"
-    },
-    {
-      "key": "/learn/platform/technology/",
-      "value": "/learn/"
-    },
-    {
-      "key": "/learn/platform/tokens/",
-      "value": "/learn/"
-    },
-    {
-      "key": "/learn/platform/vision/",
-      "value": "/learn/"
-    },
-    {
-      "key": "/learn/platform/why-polkadot/",
-      "value": "/learn/"
-    },
-    {
-      "key": "/learn/unified-accounts/",
-      "value": "/learn/core-concepts/unified-accounts/"
-    },
-    {
-      "key": "/networks/moonriver/",
-      "value": "/learn/platform/networks/moonriver/"
-    },
-    {
-      "key": "/node-operators/indexer-nodes/",
-      "value": "/node-operators/"
-    },
-    {
-      "key": "/node-operators/indexer-nodes/thegraph-node/",
-      "value": "/node-operators/"
-    },
-    {
-      "key": "/node-operators/networks/full-node/",
-      "value": "/node-operators/networks/run-a-node/overview/"
-    },
-    {
-      "key": "/node-operators/oracle-nodes/",
-      "value": "/builders/integrations/oracles/"
-    },
-    {
-      "key": "/node-operators/oracle-nodes/node-chainlink/",
-      "value": "/builders/integrations/oracles/"
     },
     {
       "key": "/tokens/connect/mathwallet/",
